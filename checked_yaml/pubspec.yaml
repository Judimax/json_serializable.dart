--- conflicted
+++ resolved
@@ -1,9 +1,6 @@
 name: checked_yaml
-<<<<<<< HEAD
 version: 1.9.0-nullsafety-dev
-=======
-version: 1.0.3
->>>>>>> 3b68dbb8
+
 description: >-
   Generate more helpful exceptions when decoding YAML documents using
   package:json_serializable and package:yaml.
@@ -12,15 +9,9 @@
   sdk: '>=2.12.0-0 <3.0.0'
 
 dependencies:
-<<<<<<< HEAD
-  json_annotation: '>=2.2.0 <4.0.0'
+  json_annotation: '>=2.2.0 <5.0.0'
   source_span: ^1.8.0-nullsafety.4
   yaml: ^3.0.0-nullsafety.0
-=======
-  json_annotation: '>=2.2.0 <5.0.0'
-  source_span: ^1.0.0
-  yaml: ^2.1.13
->>>>>>> 3b68dbb8
 
 dev_dependencies:
   build_runner: ^1.0.0
