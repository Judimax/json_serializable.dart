// Copyright (c) 2017, the Dart project authors.  Please see the AUTHORS file
// for details. All rights reserved. Use of this source code is governed by a
// BSD-style license that can be found in the LICENSE file.

<<<<<<< HEAD
// TODO(kevmoo): replace with a common utility
//               https://github.com/dart-lang/build/issues/716
@Tags(['presubmit-only'])

import 'dart:convert';
import 'dart:io';

import 'package:path/path.dart' as p;
=======
@Tags(const ['presubmit-only'])
import 'package:build_verify/build_verify.dart';
>>>>>>> faa35458
import 'package:test/test.dart';

void main() {
  test('ensure_build',
      () => expectBuildClean(packageRelativeDirectory: 'example'));
}<|MERGE_RESOLUTION|>--- conflicted
+++ resolved
@@ -2,19 +2,8 @@
 // for details. All rights reserved. Use of this source code is governed by a
 // BSD-style license that can be found in the LICENSE file.
 
-<<<<<<< HEAD
-// TODO(kevmoo): replace with a common utility
-//               https://github.com/dart-lang/build/issues/716
 @Tags(['presubmit-only'])
-
-import 'dart:convert';
-import 'dart:io';
-
-import 'package:path/path.dart' as p;
-=======
-@Tags(const ['presubmit-only'])
 import 'package:build_verify/build_verify.dart';
->>>>>>> faa35458
 import 'package:test/test.dart';
 
 void main() {
