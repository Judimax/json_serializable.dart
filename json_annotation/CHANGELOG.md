<<<<<<< HEAD
## 3.0.0

- **BREAKING** Removed `JsonSerializable.useWrappers` and associated
  `$`-prefixed helpers.
- **BREAKING** Removed `JsonSerializable.generateToJsonFunction`.
- **BREAKING** Removed `encodeEmptyCollection` from `JsonSerializable` and
  `JsonKey`.
=======
## 2.4.0

- Deprecate members that will be removed in `json_annotation` `3.0.0` and that
  are not supported in `json_serializable` `3.0.0`.
  - `JsonSerializable.useWrappers` and associated `$`-prefixed helpers
  - `JsonSerializable.generateToJsonFunction`,
  - `encodeEmptyCollection` from `JsonSerializable` and `JsonKey`.
>>>>>>> 21c4e228

## 2.3.0

- Added `pascal` as an additional `fieldRename` option.
- Require at least Dart `2.2.0`.

## 2.2.0

* Add an optional (named) `badKey` parameter and field to
  `CheckedFromJsonException`.

## 2.1.0

* Require at least Dart `2.1.1`.

* Added to `encodeEmptyCollection` to `JsonKey` and `JsonSerializable`.

* `JsonSerializable.fromJson` now throws `CheckedFromJsonException` on errors.
  This is potentially a breaking change. 

* Added a more helpful `toString` to `CheckedFromJsonException`.

## 2.0.0

* **Potentially Breaking** `JsonSerializable` no longer sets default values for
  fields when constructor arguments are unset or `null`. This is not likely an
  issue for developers using this class as an annotation with a compatible
  version of `package:json_serializable`, but it may cause issues if class is
  used in other contexts.

* Support all `build.yaml` configuration options on classes by adding a number
  of fields to `JsonSerializable`: `anyMap`, `checked`, `explicitToJson`,
  `generateToJsonFunction`, and `useWrappers`.

## 1.2.0

* Added `JsonConverter` class to support custom conversion of types.

## 1.1.0

* Added the `fieldRename` option to `JsonSerializable` and the associated
  `FieldRename` enum.

## 1.0.0

* Added `JsonValue` class for annotating `enum` fields with a custom
  serialization value.

* Removed `$checkAllowedKeys`, `$enumDecode` and `$enumDecodeNullable` which are
  no longer needed by the latest release of `package:json_serializable`.

## 0.2.9+1

* Support the Dart 2.0 stable release.

## 0.2.9

* When `FormatException` is caught in "checked mode", use the `message`
  property when creating `CheckedFromJsonException`.

## 0.2.8

* Added `$checkKeys` helper function and deprecated `$checkAllowedKeys`.
  Upgrading to the latest `json_serializable` and re-running your build will
  eliminate any `@deprecated` hints you see.

* Added `BadKeyException` exception which is the abstract super class for
  `MissingRequiredKeysException`, `UnrecognizedKeysException`, and
  `DisallowedNullValueException`.

* Added `JsonKey.required` field and an associated
  `MissingRequiredKeysException` that is thrown when `required` fields don't
  have corresponding keys in a source JSON map.

* Added `JsonKey.disallowNullValue`  field and an associated
  `DisallowedNullValueException` that is thrown when corresponding keys exist in
  a source JSON map, but their values are `null`.

* Updated documentation of `JsonSerializable.createToJson` to include details
  of the new `generate_to_json_function` configuration option.

## 0.2.7+1

* Small improvement to `UnrecognizedKeysException.message` output and
  documentation comments.

## 0.2.7

* Added `JsonSerializable.disallowUnrecognizedKeys`.
  * Added a helper function to support this option. This function starts with a
    `$` and should only be referenced by generated code. It is not meant for
    direct use.
  * Added `UnrecognizedKeysException` for reporting errors.

## 0.2.6

* `CheckedFromJsonException`
  * Added a public constructor to support hand-written JSON decoding logic.
  * The `message` property is now `String` (instead of `Object`).

* Added `JsonKey.defaultValue`.

* Added helpers for deserialization of `enum` values.
  These functions starting with `$` are  referenced by generated code.
  They are not meant for direct use.

## 0.2.5

* Added `CheckedFromJsonException` which is thrown by code generated when
 `checked` is enabled in `json_serializable`.

* Added functions to support the `checked` generation option.
  These functions starting with `$` are referenced by generated code.
  They are not meant for direct use.

## 0.2.4

* Added `fromJson` and `toJson` fields to `JsonKey` class.

## 0.2.3

* Added `ignore` field to `JsonKey` class annotation

## 0.2.2

* Added a helper class – `$JsonMapWrapper` – and helper functions – `$wrapMap`,
  `$wrapMapHandleNull`, `$wrapList`, and `$wrapListHandleNull` – to support
  the `useWrappers` option added to `JsonSerializableGenerator` in `v0.3.0` of
  `package:json_serializable`.

## 0.2.1

* `JsonSerializable` class annotation
  * Added `nullable` field.
  * Fixed doc comment.

## 0.2.0

* Moved annotation classes for `JsonSerializable` and `JsonLiteral`.<|MERGE_RESOLUTION|>--- conflicted
+++ resolved
@@ -1,4 +1,3 @@
-<<<<<<< HEAD
 ## 3.0.0
 
 - **BREAKING** Removed `JsonSerializable.useWrappers` and associated
@@ -6,7 +5,7 @@
 - **BREAKING** Removed `JsonSerializable.generateToJsonFunction`.
 - **BREAKING** Removed `encodeEmptyCollection` from `JsonSerializable` and
   `JsonKey`.
-=======
+
 ## 2.4.0
 
 - Deprecate members that will be removed in `json_annotation` `3.0.0` and that
@@ -14,7 +13,6 @@
   - `JsonSerializable.useWrappers` and associated `$`-prefixed helpers
   - `JsonSerializable.generateToJsonFunction`,
   - `encodeEmptyCollection` from `JsonSerializable` and `JsonKey`.
->>>>>>> 21c4e228
 
 ## 2.3.0
 
