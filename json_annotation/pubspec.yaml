name: json_annotation
<<<<<<< HEAD
version: 0.3.0-dev
=======
version: 0.2.9+1
>>>>>>> b6933999
description: >-
  Classes and helper functions that support JSON code generation via the
  `json_serializable` package.
homepage: https://github.com/dart-lang/json_serializable
author: Dart Team <misc@dartlang.org>
environment:
  sdk: '>=2.0.0-dev.54.0 <3.0.0'<|MERGE_RESOLUTION|>--- conflicted
+++ resolved
@@ -1,9 +1,5 @@
 name: json_annotation
-<<<<<<< HEAD
 version: 0.3.0-dev
-=======
-version: 0.2.9+1
->>>>>>> b6933999
 description: >-
   Classes and helper functions that support JSON code generation via the
   `json_serializable` package.
