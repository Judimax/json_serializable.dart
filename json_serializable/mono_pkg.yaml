# See https://github.com/dart-lang/mono_repo for details
dart:
  - stable

stages:
  - analyzer_and_format:
<<<<<<< HEAD
    - dartfmt
    - dartanalyzer: --fatal-infos --fatal-warnings .
      dart: [dev]
    - dartanalyzer: --fatal-warnings .
=======
    - group:
      - dartfmt
      - dartanalyzer: --fatal-infos --fatal-warnings .
      dart: [dev]
  - analyzer_and_format_stable:
    - group:
      - dartfmt
      - dartanalyzer: --fatal-warnings .
>>>>>>> b92ae6d8
      dart: [stable]
  - unit_test:
    # Run the tests -- include the default-skipped presubmit tests
    - test
    - test: --run-skipped test/ensure_build_test.dart
    - command: pub run build_runner test -- -p chrome

cache:
  directories:
  - .dart_tool/build<|MERGE_RESOLUTION|>--- conflicted
+++ resolved
@@ -4,12 +4,6 @@
 
 stages:
   - analyzer_and_format:
-<<<<<<< HEAD
-    - dartfmt
-    - dartanalyzer: --fatal-infos --fatal-warnings .
-      dart: [dev]
-    - dartanalyzer: --fatal-warnings .
-=======
     - group:
       - dartfmt
       - dartanalyzer: --fatal-infos --fatal-warnings .
@@ -18,7 +12,6 @@
     - group:
       - dartfmt
       - dartanalyzer: --fatal-warnings .
->>>>>>> b92ae6d8
       dart: [stable]
   - unit_test:
     # Run the tests -- include the default-skipped presubmit tests
