--- conflicted
+++ resolved
@@ -80,12 +80,8 @@
   final inheritedFields = <String, FieldElement>{};
   final manager = InheritanceManager(element.library);
 
-<<<<<<< HEAD
+  // ignore: deprecated_member_use
   for (final v in manager.getMembersInheritedFromClasses(element).values) {
-=======
-  // ignore: deprecated_member_use
-  for (var v in manager.getMembersInheritedFromClasses(element).values) {
->>>>>>> ce27bceb
     assert(v is! FieldElement);
     if (_dartCoreObjectChecker.isExactly(v.enclosingElement)) {
       continue;
