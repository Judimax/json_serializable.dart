<<<<<<< HEAD
## 2.0.0

* `type_helper.dart`

  * **BREAKING** `SerializeContext` and `DeserializeContext` have been replaced
    with new `TypeHelperContext` class.

  * `TypeHelper` now has a type argument allowing implementors to specify a
    specific implementation of `TypeHelperContext` for calls to `serialize` and 
    `deserialize`. Many of the included `TypeHelper` implementations have been
    updated to indicate they expect more information from the source generator.

* Support decode/encode of `dart:core` `Duration`
=======
## 1.5.1

* Support the latest `pkg:analyzer`.
>>>>>>> ce27bceb

## 1.5.0

* Added support for `JsonConvert` annotation on fields.

## 1.4.0

* `type_helper.dart`

  * `TypeHelper` `serialize` and `deserialize` have return type `Object` instead
    of `String`. This allows coordination between instances to support more
    advanced features – like using the new `LambdaResult` class to avoid
    creating unnecessary lambdas. When creating `TypeHelper` implementations,
    handle non-`String` results by calling `toString()` on unrecognized values.

* Declare support for `package:build` version `1.x.x`.

## 1.3.0

* Add support for types annotated with classes that extend `JsonConverter` from
  `package:json_annotation`.

* Export the following `TypeHelper` implementations in
  `package:json_serializable/type_helper.dart`:
  `ConvertHelper`, `EnumHelper`, `IterableHelper`, `JsonConverterHelper`,
  `MapHelper`, `ValueHelper`

* Added support for `Set` type as a target.

## 1.2.1

* Added back `const` for maps generated with `checked: true` configuration.

## 1.2.0

* Now throws `InvalidGenerationSourceError` instead of `UnsupportedError` for
  some classes of constructor errors.

* Supports class-static functions for `toJson` and `fromJson` on `JsonKey`.

* Provide a warning about ignored setter-only properties instead of crashing.

* Added back `const` for lists generated with `disallowUnrecognizedKeys`,
  `required`, and `disallowNullValue`.

* Fixed a bug when `disallowUnrecognizedKeys` is enabled.

* Fixed a number of issues when dealing with inherited properties.

## 1.1.0

* Added support for automatically converting field names to JSON map keys as
  `kebab-case` or `snake_case` with a new option on the `JsonSerializable`
  annotation.

## 1.0.1

* Explicit `new` and `const` are no longer generated.

## 1.0.0

* **BREAKING** By default, code generated to support `toJson` now creates
  a top-level function instead of a mixin. The default for the
  `generate_to_json_function` is now `true`. To opt-out of this change,
  set `generate_to_json_function` to `false`.

* Now supports changing the serialized values of enums using `JsonValue`.

  ```dart
  enum AutoApply {
    none,
    dependents,
    @JsonValue('all_packages')
    allPackages,
    @JsonValue('root_package')
    rootPackage
  }
  ```

* `JsonSerializableGenerator.generateForAnnotatedElement` now returns
  `Iterable<String>` instead of `String`.

* `SerializeContext` and `DeserializeContext` now have an `addMember` function
  which allows `TypeHelper` instances to add additional members when handling
  a field. This is useful for generating shared helpers, for instance.

* **BREAKING** The `header` option is no longer supported and must be removed
  from `build.yaml`.

* If a manual build script is used the `json_serializable` builder must be
  switched to `hideOutput: true`, and the `combiningBuilder` from `source_gen`
  must be included following this builder. When using a generated build script
  with `pub run build_runner` or `webdev` this is handled automatically.

## 0.5.8+1

* Support the Dart 2.0 stable release.

## 0.5.8

* Small fixes to support Dart 2 runtime semantics.

* Support serializing types provided by platform-specific libraries (such as
  Flutter) if they use custom convert functions.

## 0.5.7

* Added support for `JsonKey.required`.
  * When `true`, generated code throws a `MissingRequiredKeysException` if
    the key does not exist in the JSON map used to populate the annotated field.
  * Will be captured and wrapped in a `CheckedFromJsonException` if
    `checked` is enabled in `json_serializable`.

* Added `JsonKey.disallowNullValue`.
  * When `true`, generated code throws a `DisallowedNullValueException` if
  the corresponding keys exist in in the JSON map, but it's value is null.
  * Will be captured and wrapped in a `CheckedFromJsonException` if
    `checked` is enabled in `json_serializable`.

* Added support for `Uri` conversion.

* Added missing `checked` parameter to the
  `JsonSerializableGenerator.withDefaultHelpers` constructor.

* Added `explicit_to_json` configuration option.
  * See `JsonSerializableGenerator.explicitToJson` for details.

* Added `generate_to_json_function` configuration option.
  * See `JsonSerializableGenerator.generateToJsonFunction` for details.

## 0.5.6

* Added support for `JsonSerializable.disallowUnrecognizedKeys`.
  * Throws an `UnrecognizedKeysException` if it finds unrecognized keys in the
    JSON map used to populate the annotated field.
  * Will be captured and wrapped in a `CheckedFromJsonException` if
    `checked` is enabled in `json_serializable`.
* All `fromJson` constructors now use block syntax instead of fat arrows.

## 0.5.5

* Added support for `JsonKey.defaultValue`.

* `enum` deserialization now uses helpers provided by `json_annotation`.

* Small change to how nullable `Map` values are deserialized.

* Small whitespace changes to `JsonLiteral` generation to align with `dartfmt`.

* Improve detection of `toJson` and `fromJson` in nested types.

## 0.5.4+1

* Fixed a bug introduced in `0.5.4` in some cases where enum values are nested
  in collections.

## 0.5.4

* Add `checked` configuration option. If `true`, generated `fromJson` functions
  include extra checks to validate proper deserialization of types.

* Added `any_map` to configuration. Allows `fromJson` code to
  support dynamic `Map` instances that are not explicitly
  `Map<String, dynaimc>`.

* Added support for classes with type arguments.

* Use `Map.map` for more map conversions. Simplifies generated code and fixes
  a subtle issue when the `Map` key type is `dynamic` or `Object`.

## 0.5.3

* Require the latest version of `package:analyzer` - `v0.32.0`.

* If `JsonKey.fromJson` function parameter is `Iterable` or `Map` with type
   arguments of `dynamic` or `Object`, omit the arguments when generating a
   cast.
   `_myHelper(json['key'] as Map)` instead of
   `_myHelper(json['key'] as Map<dynamic, dynamic>)`.

* `JsonKey.fromJson`/`.toJson` now support functions with optional arguments.

## 0.5.2

* If `JsonKey.fromJson`/`toJson` are set, apply them before any custom
  or default `TypeHelper` instances. This allows custom `DateTime` parsing,
  by preempting the existing `DateTime` `TypeHelper`.

## 0.5.1

* Support new `fromJson` and `toJson` fields on `JsonKey`.

* Use `log` exposed by `package:build`. This requires end-users to have at least
  `package:build_runner` `^0.8.2`.

* Updated minimum `package:source_gen` dependency to `0.8.1` which includes
  improved error messages.

## 0.5.0

* **BREAKING** Removed deprecated support for `require_library_directive` /
  `requireLibraryDirective` in `build_runner` configuration.

* **BREAKING** Removed the deprecated `generators.dart` library.

* **BREAKING** Removed `jsonPartBuilder` function from public API.

* Support the latest `package:source_gen`.

* Private and ignored fields are now excluded when generating serialization and
  deserialization code by using `@JsonKey(ignore: true)`.

* Throw an exception if a private field or an ignored field is referenced by a
  required constructor argument.

* More comprehensive escaping of string literals.

### `package:json_serializable/type_helper.dart`

* **Breaking** The `nullable` parameter on `TypeHelper.serialize` and
  `.deserialize` has been removed. It is now exposed in `SerializeContext` and
   `DeserializeContext` abstract classes as a read-only property.

* **Potentially Breaking** The `metadata` property on `SerializeContext` and
  `DeserializeContext` is now readonly. This would potentially break code that
  extends these classes – which is not expected.

## 0.4.0

* **Potentially Breaking** Inherited fields are now processed and used
  when generating serialization and deserialization code. There is a possibility
  that the generated code may change in undesired ways for classes annotated for
  `v0.3`.

* Avoid unnecessary braces in string escapes.

* Use single quotes when generating code.

## 0.3.2

* The `require_library_directive` option now defaults to `false`.
  The option will be removed entirely in `0.4.0`.

## 0.3.1+2

* Support the latest version of the `analyzer` package.

## 0.3.1+1

* Expanded `package:build` support to allow version `0.12.0`.

## 0.3.1

* Add a `build.yaml` so the builder can be consumed by users of `build_runner`
  version 0.7.0.

* Now requires a Dart `2.0.0-dev` release.

## 0.3.0

* **NEW** top-level library `json_serializable.dart`.

  * Replaces now deprecated `generators.dart` to access
  `JsonSerializableGenerator` and `JsonLiteralGenerator`.

  * Adds the `jsonPartBuilder` function to make it easy to create a
    `PartBuilder`, without creating an explicit dependency on `source_gen`.

* **BREAKING** `UnsupportedTypeError` added a new required constructor argument:
  `reason`.

* **BREAKING** The deprecated `annotations.dart` library has been removed.
  Use `package:json_annotation` instead.

* **BREAKING** The arguments to `TypeHelper` `serialize` and `deserialize` have
  changed.
  * `SerializeContext` and `DeserializeContext` (new classes) are now passed
    instead of the `TypeHelperGenerator` typedef (which has been deleted).

* `JsonSerializableGenerator` now supports an optional `useWrappers` argument
  when generates and uses wrapper classes to (hopefully) improve the speed and
  memory usage of serialization – at the cost of more code.

  **NOTE**: `useWrappers` is not guaranteed to improve the performance of
  serialization. Benchmarking is recommended.

* Make `null` field handling smarter. If a field is classified as not
  `nullable`, then use this knowledge when generating serialization code –  even
  if `includeIfNull` is `false`.

## 0.2.5

* Throw an exception if a duplicate JSON key is detected.

* Support the `nullable` field on the `JsonSerializable` class annotation.

## 0.2.4+1

* Throw a more helpful error when a constructor is missing.

## 0.2.4

* Moved the annotations in `annotations.dart` to `package:json_annotations`.
  * Allows package authors to release code that has the corresponding
    annotations without requiring package users to inherit all of the transitive
    dependencies.

* Deprecated `annotations.dart`.

## 0.2.3

* Write out `toJson` methods more efficiently when the first fields written are
  not intercepted by the null-checking method.

## 0.2.2+1

* Simplify the serialization of `Map` instances when no conversion is required
  for `values`.

* Handle `int` literals in JSON being assigned to `double` fields.

## 0.2.2

* Enable support for `enum` values.
* Added `asConst` to `JsonLiteral`.
* Improved the handling of Dart-specific characters in JSON strings.

## 0.2.1

* Upgrade to `package:source_gen` v0.7.0

## 0.2.0+1

* When serializing classes that implement their own `fromJson` constructor,
  honor their constructor parameter type.

## 0.2.0

* **BREAKING** Types are now segmented into their own libraries.

  * `package:json_serializable/generators.dart` contains `Generator`
    implementations.

  * `package:json_serializable/annotations.dart` contains annotations.
    This library should be imported with your target classes.

  * `package:json_serializable/type_helpers.dart` contains `TypeHelper` classes
    and related helpers which allow custom generation for specific types.

* **BREAKING** Generation fails for types that are not a JSON primitive or that
  do not explicitly supports JSON serialization.

* **BREAKING** `TypeHelper`:

  * Removed `can` methods. Return `null` from `(de)serialize` if the provided
    type is not supported.

  * Added `(de)serializeNested` arguments to `(de)serialize` methods allowing
    generic types. This is how support for `Iterable`, `List`, and `Map`
    is implemented.

* **BREAKING** `JsonKey.jsonName` was renamed to `name` and is now a named
  parameter.

* Added support for optional, non-nullable fields.

* Added support for excluding `null` values when generating JSON.

* Eliminated all implicit casts in generated code. These would end up being
  runtime checks in most cases.

* Provide a helpful error when generation fails due to undefined types.

## 0.1.0+1

* Fix homepage in `pubspec.yaml`.

## 0.1.0

* Split off from [source_gen](https://pub.dartlang.org/packages/source_gen).

* Add `/* unsafe */` comments to generated output likely to be unsafe.

* Support (de)serializing values in `Map`.

* Fix ordering of fields when they are initialized via constructor.

* Don't use static members when calculating fields to (de)serialize.<|MERGE_RESOLUTION|>--- conflicted
+++ resolved
@@ -1,4 +1,3 @@
-<<<<<<< HEAD
 ## 2.0.0
 
 * `type_helper.dart`
@@ -12,11 +11,10 @@
     updated to indicate they expect more information from the source generator.
 
 * Support decode/encode of `dart:core` `Duration`
-=======
+
 ## 1.5.1
 
 * Support the latest `pkg:analyzer`.
->>>>>>> ce27bceb
 
 ## 1.5.0
 
