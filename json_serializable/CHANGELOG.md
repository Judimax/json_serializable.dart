<<<<<<< HEAD
## 2.0.0

* `type_helper.dart`

  * **BREAKING** `SerializeContext` and `DeserializeContext` have been replaced
    with new `TypeHelperContext` class.

  * `TypeHelper` now has a type argument allowing implementors to specify a
    specific implementation of `TypeHelperContext` for calls to `serialize` and 
    `deserialize`. Many of the included `TypeHelper` implementations have been
    updated to indicate they expect more information from the source generator.

## 1.4.0
=======
## 1.5.0
>>>>>>> fca144a4

* Added support for `JsonConvert` annotation on fields.

## 1.4.0

* `type_helper.dart`

  * `TypeHelper` `serialize` and `deserialize` have return type `Object` instead
    of `String`. This allows coordination between instances to support more
    advanced features – like using the new `LambdaResult` class to avoid
    creating unnecessary lambdas. When creating `TypeHelper` implementations,
    handle non-`String` results by calling `toString()` on unrecognized values.

* Declare support for `package:build` version `1.x.x`.

## 1.3.0

* Add support for types annotated with classes that extend `JsonConverter` from
  `package:json_annotation`.

* Export the following `TypeHelper` implementations in
  `package:json_serializable/type_helper.dart`:
  `ConvertHelper`, `EnumHelper`, `IterableHelper`, `JsonConverterHelper`,
  `MapHelper`, `ValueHelper`

* Added support for `Set` type as a target.

## 1.2.1

* Added back `const` for maps generated with `checked: true` configuration.

## 1.2.0

* Now throws `InvalidGenerationSourceError` instead of `UnsupportedError` for
  some classes of constructor errors.

* Supports class-static functions for `toJson` and `fromJson` on `JsonKey`.

* Provide a warning about ignored setter-only properties instead of crashing.

* Added back `const` for lists generated with `disallowUnrecognizedKeys`,
  `required`, and `disallowNullValue`.

* Fixed a bug when `disallowUnrecognizedKeys` is enabled.

* Fixed a number of issues when dealing with inherited properties.

## 1.1.0

* Added support for automatically converting field names to JSON map keys as
  `kebab-case` or `snake_case` with a new option on the `JsonSerializable`
  annotation.

## 1.0.1

* Explicit `new` and `const` are no longer generated.

## 1.0.0

* **BREAKING** By default, code generated to support `toJson` now creates
  a top-level function instead of a mixin. The default for the
  `generate_to_json_function` is now `true`. To opt-out of this change,
  set `generate_to_json_function` to `false`.

* Now supports changing the serialized values of enums using `JsonValue`.

  ```dart
  enum AutoApply {
    none,
    dependents,
    @JsonValue('all_packages')
    allPackages,
    @JsonValue('root_package')
    rootPackage
  }
  ```

* `JsonSerializableGenerator.generateForAnnotatedElement` now returns
  `Iterable<String>` instead of `String`.

* `SerializeContext` and `DeserializeContext` now have an `addMember` function
  which allows `TypeHelper` instances to add additional members when handling
  a field. This is useful for generating shared helpers, for instance.

* **BREAKING** The `header` option is no longer supported and must be removed
  from `build.yaml`.

* If a manual build script is used the `json_serializable` builder must be
  switched to `hideOutput: true`, and the `combiningBuilder` from `source_gen`
  must be included following this builder. When using a generated build script
  with `pub run build_runner` or `webdev` this is handled automatically.

## 0.5.8+1

* Support the Dart 2.0 stable release.

## 0.5.8

* Small fixes to support Dart 2 runtime semantics.

* Support serializing types provided by platform-specific libraries (such as
  Flutter) if they use custom convert functions.

## 0.5.7

* Added support for `JsonKey.required`.
  * When `true`, generated code throws a `MissingRequiredKeysException` if
    the key does not exist in the JSON map used to populate the annotated field.
  * Will be captured and wrapped in a `CheckedFromJsonException` if
    `checked` is enabled in `json_serializable`.

* Added `JsonKey.disallowNullValue`.
  * When `true`, generated code throws a `DisallowedNullValueException` if
  the corresponding keys exist in in the JSON map, but it's value is null.
  * Will be captured and wrapped in a `CheckedFromJsonException` if
    `checked` is enabled in `json_serializable`.

* Added support for `Uri` conversion.

* Added missing `checked` parameter to the
  `JsonSerializableGenerator.withDefaultHelpers` constructor.

* Added `explicit_to_json` configuration option.
  * See `JsonSerializableGenerator.explicitToJson` for details.

* Added `generate_to_json_function` configuration option.
  * See `JsonSerializableGenerator.generateToJsonFunction` for details.

## 0.5.6

* Added support for `JsonSerializable.disallowUnrecognizedKeys`.
  * Throws an `UnrecognizedKeysException` if it finds unrecognized keys in the
    JSON map used to populate the annotated field.
  * Will be captured and wrapped in a `CheckedFromJsonException` if
    `checked` is enabled in `json_serializable`.
* All `fromJson` constructors now use block syntax instead of fat arrows.

## 0.5.5

* Added support for `JsonKey.defaultValue`.

* `enum` deserialization now uses helpers provided by `json_annotation`.

* Small change to how nullable `Map` values are deserialized.

* Small whitespace changes to `JsonLiteral` generation to align with `dartfmt`.

* Improve detection of `toJson` and `fromJson` in nested types.

## 0.5.4+1

* Fixed a bug introduced in `0.5.4` in some cases where enum values are nested
  in collections.

## 0.5.4

* Add `checked` configuration option. If `true`, generated `fromJson` functions
  include extra checks to validate proper deserialization of types.

* Added `any_map` to configuration. Allows `fromJson` code to
  support dynamic `Map` instances that are not explicitly
  `Map<String, dynaimc>`.

* Added support for classes with type arguments.

* Use `Map.map` for more map conversions. Simplifies generated code and fixes
  a subtle issue when the `Map` key type is `dynamic` or `Object`.

## 0.5.3

* Require the latest version of `package:analyzer` - `v0.32.0`.

* If `JsonKey.fromJson` function parameter is `Iterable` or `Map` with type
   arguments of `dynamic` or `Object`, omit the arguments when generating a
   cast.
   `_myHelper(json['key'] as Map)` instead of
   `_myHelper(json['key'] as Map<dynamic, dynamic>)`.

* `JsonKey.fromJson`/`.toJson` now support functions with optional arguments.

## 0.5.2

* If `JsonKey.fromJson`/`toJson` are set, apply them before any custom
  or default `TypeHelper` instances. This allows custom `DateTime` parsing,
  by preempting the existing `DateTime` `TypeHelper`.

## 0.5.1

* Support new `fromJson` and `toJson` fields on `JsonKey`.

* Use `log` exposed by `package:build`. This requires end-users to have at least
  `package:build_runner` `^0.8.2`.

* Updated minimum `package:source_gen` dependency to `0.8.1` which includes
  improved error messages.

## 0.5.0

* **BREAKING** Removed deprecated support for `require_library_directive` /
  `requireLibraryDirective` in `build_runner` configuration.

* **BREAKING** Removed the deprecated `generators.dart` library.

* **BREAKING** Removed `jsonPartBuilder` function from public API.

* Support the latest `package:source_gen`.

* Private and ignored fields are now excluded when generating serialization and
  deserialization code by using `@JsonKey(ignore: true)`.

* Throw an exception if a private field or an ignored field is referenced by a
  required constructor argument.

* More comprehensive escaping of string literals.

### `package:json_serializable/type_helper.dart`

* **Breaking** The `nullable` parameter on `TypeHelper.serialize` and
  `.deserialize` has been removed. It is now exposed in `SerializeContext` and
   `DeserializeContext` abstract classes as a read-only property.

* **Potentially Breaking** The `metadata` property on `SerializeContext` and
  `DeserializeContext` is now readonly. This would potentially break code that
  extends these classes – which is not expected.

## 0.4.0

* **Potentially Breaking** Inherited fields are now processed and used
  when generating serialization and deserialization code. There is a possibility
  that the generated code may change in undesired ways for classes annotated for
  `v0.3`.

* Avoid unnecessary braces in string escapes.

* Use single quotes when generating code.

## 0.3.2

* The `require_library_directive` option now defaults to `false`.
  The option will be removed entirely in `0.4.0`.

## 0.3.1+2

* Support the latest version of the `analyzer` package.

## 0.3.1+1

* Expanded `package:build` support to allow version `0.12.0`.

## 0.3.1

* Add a `build.yaml` so the builder can be consumed by users of `build_runner`
  version 0.7.0.

* Now requires a Dart `2.0.0-dev` release.

## 0.3.0

* **NEW** top-level library `json_serializable.dart`.

  * Replaces now deprecated `generators.dart` to access
  `JsonSerializableGenerator` and `JsonLiteralGenerator`.

  * Adds the `jsonPartBuilder` function to make it easy to create a
    `PartBuilder`, without creating an explicit dependency on `source_gen`.

* **BREAKING** `UnsupportedTypeError` added a new required constructor argument:
  `reason`.

* **BREAKING** The deprecated `annotations.dart` library has been removed.
  Use `package:json_annotation` instead.

* **BREAKING** The arguments to `TypeHelper` `serialize` and `deserialize` have
  changed.
  * `SerializeContext` and `DeserializeContext` (new classes) are now passed
    instead of the `TypeHelperGenerator` typedef (which has been deleted).

* `JsonSerializableGenerator` now supports an optional `useWrappers` argument
  when generates and uses wrapper classes to (hopefully) improve the speed and
  memory usage of serialization – at the cost of more code.

  **NOTE**: `useWrappers` is not guaranteed to improve the performance of
  serialization. Benchmarking is recommended.

* Make `null` field handling smarter. If a field is classified as not
  `nullable`, then use this knowledge when generating serialization code –  even
  if `includeIfNull` is `false`.

## 0.2.5

* Throw an exception if a duplicate JSON key is detected.

* Support the `nullable` field on the `JsonSerializable` class annotation.

## 0.2.4+1

* Throw a more helpful error when a constructor is missing.

## 0.2.4

* Moved the annotations in `annotations.dart` to `package:json_annotations`.
  * Allows package authors to release code that has the corresponding
    annotations without requiring package users to inherit all of the transitive
    dependencies.

* Deprecated `annotations.dart`.

## 0.2.3

* Write out `toJson` methods more efficiently when the first fields written are
  not intercepted by the null-checking method.

## 0.2.2+1

* Simplify the serialization of `Map` instances when no conversion is required
  for `values`.

* Handle `int` literals in JSON being assigned to `double` fields.

## 0.2.2

* Enable support for `enum` values.
* Added `asConst` to `JsonLiteral`.
* Improved the handling of Dart-specific characters in JSON strings.

## 0.2.1

* Upgrade to `package:source_gen` v0.7.0

## 0.2.0+1

* When serializing classes that implement their own `fromJson` constructor,
  honor their constructor parameter type.

## 0.2.0

* **BREAKING** Types are now segmented into their own libraries.

  * `package:json_serializable/generators.dart` contains `Generator`
    implementations.

  * `package:json_serializable/annotations.dart` contains annotations.
    This library should be imported with your target classes.

  * `package:json_serializable/type_helpers.dart` contains `TypeHelper` classes
    and related helpers which allow custom generation for specific types.

* **BREAKING** Generation fails for types that are not a JSON primitive or that
  do not explicitly supports JSON serialization.

* **BREAKING** `TypeHelper`:

  * Removed `can` methods. Return `null` from `(de)serialize` if the provided
    type is not supported.

  * Added `(de)serializeNested` arguments to `(de)serialize` methods allowing
    generic types. This is how support for `Iterable`, `List`, and `Map`
    is implemented.

* **BREAKING** `JsonKey.jsonName` was renamed to `name` and is now a named
  parameter.

* Added support for optional, non-nullable fields.

* Added support for excluding `null` values when generating JSON.

* Eliminated all implicit casts in generated code. These would end up being
  runtime checks in most cases.

* Provide a helpful error when generation fails due to undefined types.

## 0.1.0+1

* Fix homepage in `pubspec.yaml`.

## 0.1.0

* Split off from [source_gen](https://pub.dartlang.org/packages/source_gen).

* Add `/* unsafe */` comments to generated output likely to be unsafe.

* Support (de)serializing values in `Map`.

* Fix ordering of fields when they are initialized via constructor.

* Don't use static members when calculating fields to (de)serialize.<|MERGE_RESOLUTION|>--- conflicted
+++ resolved
@@ -1,4 +1,3 @@
-<<<<<<< HEAD
 ## 2.0.0
 
 * `type_helper.dart`
@@ -11,10 +10,7 @@
     `deserialize`. Many of the included `TypeHelper` implementations have been
     updated to indicate they expect more information from the source generator.
 
-## 1.4.0
-=======
 ## 1.5.0
->>>>>>> fca144a4
 
 * Added support for `JsonConvert` annotation on fields.
 
