<<<<<<< HEAD
## 6.1.3

- Allow latest `package:analyzer`.

## 6.1.2

- Fix issue with nested generics and `genericArgumentFactories: true`.
  ([#1047](https://github.com/google/json_serializable.dart/issues/1047))

## 6.1.1

- Fix `JsonKey.readValue` support to allow static functions.

## 6.1.0

- Support `JsonKey.readValue` to allow customized reading of values from source
  JSON map objects.
- The check to make sure there is a correctly constrained dependency on
  `package:json_annotation` is now a warning and doesn't fail the build.
- Require `json_annotation` `'>=4.4.0 <4.5.0'`.

## 6.0.1

- Don't require `json_annotation` in `dependencies` if it's just used in tests.

## 6.0.0

- Added support for `JsonSerializable.constructor` to allow specifying an
  alternative constructor to invoke when creating a `fromJson` helper.
- Support the new `@JsonEnum` annotation in `package:json_annotation`.
- Support `JsonKey.nullForUndefinedEnumValue` as a value for
  `JsonKey.unknownEnumValue` when you want to use `null` as the unknown value.
- Use the new `$enumDecodeNullable` and `$enumDecode` in `json_annotation'
  instead of generating these for each library. **NOTE**: This is a potential
  breaking change if any user code relies on the previously generated private
  functions.
- The builder now checks to make sure there is a correctly constrained
  dependency on `package:json_annotation`.
- Require Dart SDK `>=2.14.0`.
- Require `json_annotation` `'>=4.3.0 <4.4.0'`.

## 5.0.2

- Include type arguments when invoking `fromJson` on custom types. This fixes an
  edge case where the generic arguments could not be inferred.

## 5.0.1

- Correctly handle nullable custom objects within `Iterable` and `Map`.
- Require the latest `package:source_helper`.

## 5.0.0

- Use the default value for optional constructor parameters if
  `JsonKey.defaultValue` is not provided. This could be a breaking behavior
  change in generated code in some cases.
- Fixed `fromJson` for `Map` fields with nullable values.
- Improve names of private classes generated for `toJson` and `fromJson`.
- Use the new `$checkedCreate` helper exposed in `package:json_annotation`
  v4.1+.
- Generated code now conforms to this `prefer_expression_function_bodies` lint.
- Support default values and types with a `fromJson` constructor.
- Support default values with class- and function-based converters.
- `type_helper.dart`:
  - **BREAKING**: removed `typeArgumentsOf`. This is now an extension exposed by
    `package:source_helper`.
- Require `package:analyzer` `^2.0.0`.

## 4.1.4

- Allow the latest `package:json_annotation`.

## 4.1.3

- Correctly handle nullable types with type arguments in generated code.

## 4.1.2

- Correctly decode `Map<String, double>` when the input has `int` literals.

## 4.1.1

- Allow the latest `package:build_config`.

## 4.1.0

- Implementation is now null-safe.
- Correctly handle nullable generic fields (`T?`) with
  `genericArgumentFactories`.

- `type_helper.dart` - **BREAKING changes**
  - The API is now null-safe.
  - new `KeyConfig` class replaces `JsonKey`.
  - new `ClassConfig` class replaces `JsonSerializable`.

## 4.0.3

- Correctly handle nullable values with `genericArgumentFactories`.
- Require the latest `package:build`.

## 4.0.2

- Correctly handle nullable `Map` and `Iterable` JSON types exposed by both
  class- and function-based converters.

## 4.0.1

- Allow latest `package:analyzer`.

## 4.0.0

- Requires Dart 2.12 or greater.
- Generates null-safe code.
  - The `nullable` field on `JsonKey` ignored. The nullability of a field is now
    determined by the Dart type system.
- **BREAKING** `bool defaultProvided` arg added to `TypeHelper.deserialize`.
  _Only applies to code using `TypeHelper` directly._
=======
## 3.5.2

- Widen `package:analyzer` range to allow v1.x.
>>>>>>> 6cef1eb6

## 3.5.1

- Improved error messages for unsupported types.
- `package:json_serializable/type_helper.dart`
  - Made the third parameter to `UnsupportedTypeError` positional (optional).
- Require `package:analyzer` `>=0.39.0 <0.42.0`.

## 3.5.0

- Added support for populating generic helper functions for fields with generic
  type parameters.
- Added support for `JsonSerializable.genericArgumentFactories`. This adds extra
  parameters to generated `fromJson` and/or `toJson` functions to support
  encoding and decoding generic types.

  For example, the generated code for

  ```dart
  @JsonSerializable(genericArgumentFactories: true)
  class Response<T> {
    int status;
    T value;
  }
  ```

  Looks like

  ```dart
  Response<T> _$ResponseFromJson<T>(
    Map<String, dynamic> json,
    T Function(Object json) fromJsonT,
  ) {
    return Response<T>()
      ..status = json['status'] as int
      ..value = fromJsonT(json['value']);
  }

  Map<String, dynamic> _$ResponseToJson<T>(
    Response<T> instance,
    Object Function(T value) toJsonT,
  ) =>
      <String, dynamic>{
        'status': instance.status,
        'value': toJsonT(instance.value),
      };
  ```

- `JsonKey.unknownEnumValue`: Added support for `Iterable`, `List`, and `Set`.
- Require `package:analyzer` `>=0.39.0 <0.41.0`.

## 3.4.1

- Support properties where the getter is defined in a class with a corresponding
  setter in a super type.

## 3.4.0

- `JsonKey.defaultValue`
  - Added support for `double.infinity`, `double.negativeInfinity`, and
    `double.nan`.
  - Added support for `Set` literals.
- Require at least Dart `2.7.0`.

## 3.3.0

- Add support for fields annotated subclasses of `JsonKey`.
- Export the following `TypeHelper` implementations and interfaces in
  `package:json_serializable/type_helper.dart`:
  - `DurationHelper`
  - `TypeHelperContextWithConfig`

## 3.2.5

- Fix lint affecting `pub.dev` score.

## 3.2.4

- Require `package:analyzer` `^0.39.0`.

## 3.2.3

- Fixed bug related to `package:analyzer` 0.38.5.

## 3.2.2

- Support `JsonConverter` annotations on property getters

## 3.2.1

- Support `package:analyzer` `>=0.33.3 <0.39.0`

## 3.2.0

- Require `package:json_annotation` `^3.0.0`.
- Added support for `JsonSerializable.ignoreUnannotated`.
- Added support for `JsonKey.unknownEnumValue`.
- Small change to how `enum` support code is generated.
- Require at least Dart `2.3.0`.

## 3.1.0

- Support `Map` keys of type `int`, `BigInt`, `DateTime`, and `Uri`.
- Trailing commas are now added to generated constructor arguments and the
  elements in `Map` literals.
- Support `package:analyzer` `>=0.33.3 <0.38.0`

## 3.0.0

This release is entirely **BREAKING** changes. It removes underused features
that added disproportionate complexity to this package. This cleanup should ease
future feature work.

- Removed support for `JsonSerializable.useWrappers`.
- Removed support for `JsonSerializable.generateToJsonFunction`.
- Removed support for `encodeEmptyCollection`.
- If a field has a conversion function defined – either `JsonKey.toJson` or a
  custom `JsonConverter` annotation – don't intercept `null` values, even if
  `nullable` is explicitly set to `false`. This allows these functions to
  provide alternative values for `null` – such as an empty collection – which
  replaces the functionality provided by `encodeEmptyCollection`.
  - **NOTE: this is SILENTLY BREAKING.** There is no corresponding deprecation
    for this change. If you use converters, please make sure to test your code!

## 2.3.0

- Added `pascal` as an additional `fieldRename` option.

## 2.2.3

- Removed special handling of undefined types due to changes in
  `package:analyzer`. These types are now treated as `dynamic`.

## 2.2.2

- Require at least Dart `2.2.0`.
- Allow `build_config` `0.4.x`.

## 2.2.1

- Fixed an error when a property/field is defined in a `mixin`.

## 2.2.0

- If a field has a conversion function defined – either `JsonKey.toJson` or a
  custom `JsonConverter` annotation – handle the case where the function returns
  `null` and both `nullable` and `includeIfNull` are `false`.

## 2.1.2

- Support `package:json_annotation` `>=2.1.0 <2.3.0`.

## 2.1.1

- Support `package:analyzer` `>=0.33.3 <0.37.0`

## 2.1.0

- Require at least Dart `2.1.1`.

- Added support for `encodeEmptyCollection` on `JsonKey` and `JsonSerializable`.

- Added support for `BigInt`.

- Added `BigIntTypeHelper` to `type_helper.dart` library.

- Provide a more helpful error if the builder is improperly configured.

## 2.0.3

- When invoking a `fromJson` constructor on a field type, generate a conversion
  expression derived from the constructor parameter type.

- Be more strict about the supported `List`, `Set`, or `Map` types. This may
  cause errors to be raised in cases where invalid code was generated before. It
  also allows implementations of these types to add a `fromJson` constructor to
  support custom decoding.

- Small change to the whitespace around converted maps to improve a very slow
  path when formatting generated code.

## 2.0.2

- Log warnings when `JsonKey.defaultValue` is set with other fields.

  - With `toJson`: use `nullable: false` instead of `defaultValue`.
  - With both `disallowNullValue` and `required` set to `true`.

- Avoid no-op call to `map` when decoding a field of type `Set`.

- Support `package:analyzer` `>=0.33.3 <0.36.0`

## 2.0.1

- Support `package:analyzer` v0.34.0.

## 2.0.0

- Support all `build.yaml` configuration options on classes by adding a number
  of fields to `JsonSerializable`: `anyMap`, `checked`, `explicitToJson`,
  `generateToJsonFunction`, and `useWrappers`.

- Support decode/encode of `dart:core` `Duration`

- Code generated for fields and classes annotated with `JsonConverter` instances
  now properly handles nullable fields.

- Build configuration

  - You can now configure all settings exposed by the `JsonSerializable`
    annotation within `build.yaml`.

  - **BREAKING** Unsupported options defined in `build.yaml` will cause
    exceptions instead of being logged and ignored.

- `json_serializable.dart`

  - **BREAKING** `JsonSerializableGenerator` now exposes a `config` property of
    type `JsonSerializable` instead of individual properties for `checked`,
    `anyMay`, etc. This will affect creating or using this class via code.

- `type_helper.dart`

  - **BREAKING** `SerializeContext` and `DeserializeContext` have been replaced
    with new `TypeHelperContext` class.

  - `TypeHelper` now has a type argument allowing implementors to specify a
    specific implementation of `TypeHelperContext` for calls to `serialize` and
    `deserialize`. Many of the included `TypeHelper` implementations have been
    updated to indicate they expect more information from the source generator.

## 1.5.1

- Support the latest `package:analyzer`.

## 1.5.0

- Added support for `JsonConvert` annotation on fields.

## 1.4.0

- `type_helper.dart`

  - `TypeHelper` `serialize` and `deserialize` have return type `Object` instead
    of `String`. This allows coordination between instances to support more
    advanced features – like using the new `LambdaResult` class to avoid
    creating unnecessary lambdas. When creating `TypeHelper` implementations,
    handle non-`String` results by calling `toString()` on unrecognized values.

- Declare support for `package:build` version `1.x.x`.

## 1.3.0

- Add support for types annotated with classes that extend `JsonConverter` from
  `package:json_annotation`.

- Export the following `TypeHelper` implementations in
  `package:json_serializable/type_helper.dart`: `ConvertHelper`, `EnumHelper`,
  `IterableHelper`, `JsonConverterHelper`, `MapHelper`, `ValueHelper`

- Added support for `Set` type as a target.

## 1.2.1

- Added back `const` for maps generated with `checked: true` configuration.

## 1.2.0

- Now throws `InvalidGenerationSourceError` instead of `UnsupportedError` for
  some classes of constructor errors.

- Supports class-static functions for `toJson` and `fromJson` on `JsonKey`.

- Provide a warning about ignored setter-only properties instead of crashing.

- Added back `const` for lists generated with `disallowUnrecognizedKeys`,
  `required`, and `disallowNullValue`.

- Fixed a bug when `disallowUnrecognizedKeys` is enabled.

- Fixed a number of issues when dealing with inherited properties.

## 1.1.0

- Added support for automatically converting field names to JSON map keys as
  `kebab-case` or `snake_case` with a new option on the `JsonSerializable`
  annotation.

## 1.0.1

- Explicit `new` and `const` are no longer generated.

## 1.0.0

- **BREAKING** By default, code generated to support `toJson` now creates a
  top-level function instead of a mixin. The default for the
  `generate_to_json_function` is now `true`. To opt-out of this change, set
  `generate_to_json_function` to `false`.

- Now supports changing the serialized values of enums using `JsonValue`.

  ```dart
  enum AutoApply {
    none,
    dependents,
    @JsonValue('all_packages')
    allPackages,
    @JsonValue('root_package')
    rootPackage
  }
  ```

- `JsonSerializableGenerator.generateForAnnotatedElement` now returns
  `Iterable<String>` instead of `String`.

- `SerializeContext` and `DeserializeContext` now have an `addMember` function
  which allows `TypeHelper` instances to add additional members when handling a
  field. This is useful for generating shared helpers, for instance.

- **BREAKING** The `header` option is no longer supported and must be removed
  from `build.yaml`.

- If a manual build script is used the `json_serializable` builder must be
  switched to `hideOutput: true`, and the `combiningBuilder` from `source_gen`
  must be included following this builder. When using a generated build script
  with `pub run build_runner` or `webdev` this is handled automatically.

## 0.5.8+1

- Support the Dart 2.0 stable release.

## 0.5.8

- Small fixes to support Dart 2 runtime semantics.

- Support serializing types provided by platform-specific libraries (such as
  Flutter) if they use custom convert functions.

## 0.5.7

- Added support for `JsonKey.required`.

  - When `true`, generated code throws a `MissingRequiredKeysException` if the
    key does not exist in the JSON map used to populate the annotated field.
  - Will be captured and wrapped in a `CheckedFromJsonException` if `checked` is
    enabled in `json_serializable`.

- Added `JsonKey.disallowNullValue`.

  - When `true`, generated code throws a `DisallowedNullValueException` if the
    corresponding keys exist in the JSON map, but its value is `null`.
  - Will be captured and wrapped in a `CheckedFromJsonException` if `checked` is
    enabled in `json_serializable`.

- Added support for `Uri` conversion.

- Added missing `checked` parameter to the
  `JsonSerializableGenerator.withDefaultHelpers` constructor.

- Added `explicit_to_json` configuration option.

  - See `JsonSerializableGenerator.explicitToJson` for details.

- Added `generate_to_json_function` configuration option.
  - See `JsonSerializableGenerator.generateToJsonFunction` for details.

## 0.5.6

- Added support for `JsonSerializable.disallowUnrecognizedKeys`.
  - Throws an `UnrecognizedKeysException` if it finds unrecognized keys in the
    JSON map used to populate the annotated field.
  - Will be captured and wrapped in a `CheckedFromJsonException` if `checked` is
    enabled in `json_serializable`.
- All `fromJson` constructors now use block syntax instead of fat arrows.

## 0.5.5

- Added support for `JsonKey.defaultValue`.

- `enum` deserialization now uses helpers provided by `json_annotation`.

- Small change to how nullable `Map` values are deserialized.

- Small whitespace changes to `JsonLiteral` generation to align with `dartfmt`.

- Improve detection of `toJson` and `fromJson` in nested types.

## 0.5.4+1

- Fixed a bug introduced in `0.5.4` in some cases where enum values are nested
  in collections.

## 0.5.4

- Add `checked` configuration option. If `true`, generated `fromJson` functions
  include extra checks to validate proper deserialization of types.

- Added `any_map` to configuration. Allows `fromJson` code to support dynamic
  `Map` instances that are not explicitly `Map<String, dynaimc>`.

- Added support for classes with type arguments.

- Use `Map.map` for more map conversions. Simplifies generated code and fixes a
  subtle issue when the `Map` key type is `dynamic` or `Object`.

## 0.5.3

- Require the latest version of `package:analyzer` - `v0.32.0`.

- If `JsonKey.fromJson` function parameter is `Iterable` or `Map` with type
  arguments of `dynamic` or `Object`, omit the arguments when generating a cast.
  `_myHelper(json['key'] as Map)` instead of
  `_myHelper(json['key'] as Map<dynamic, dynamic>)`.

- `JsonKey.fromJson`/`.toJson` now support functions with optional arguments.

## 0.5.2

- If `JsonKey.fromJson`/`toJson` are set, apply them before any custom or
  default `TypeHelper` instances. This allows custom `DateTime` parsing, by
  preempting the existing `DateTime` `TypeHelper`.

## 0.5.1

- Support new `fromJson` and `toJson` fields on `JsonKey`.

- Use `log` exposed by `package:build`. This requires end-users to have at least
  `package:build_runner` `^0.8.2`.

- Updated minimum `package:source_gen` dependency to `0.8.1` which includes
  improved error messages.

## 0.5.0

- **BREAKING** Removed deprecated support for `require_library_directive` /
  `requireLibraryDirective` in `build_runner` configuration.

- **BREAKING** Removed the deprecated `generators.dart` library.

- **BREAKING** Removed `jsonPartBuilder` function from public API.

- Support the latest `package:source_gen`.

- Private and ignored fields are now excluded when generating serialization and
  deserialization code by using `@JsonKey(ignore: true)`.

- Throw an exception if a private field or an ignored field is referenced by a
  required constructor argument.

- More comprehensive escaping of string literals.

### `package:json_serializable/type_helper.dart`

- **Breaking** The `nullable` parameter on `TypeHelper.serialize` and
  `.deserialize` has been removed. It is now exposed in `SerializeContext` and
  `DeserializeContext` abstract classes as a read-only property.

- **Potentially Breaking** The `metadata` property on `SerializeContext` and
  `DeserializeContext` is now readonly. This would potentially break code that
  extends these classes – which is not expected.

## 0.4.0

- **Potentially Breaking** Inherited fields are now processed and used when
  generating serialization and deserialization code. There is a possibility that
  the generated code may change in undesired ways for classes annotated for
  `v0.3`.

- Avoid unnecessary braces in string escapes.

- Use single quotes when generating code.

## 0.3.2

- The `require_library_directive` option now defaults to `false`. The option
  will be removed entirely in `0.4.0`.

## 0.3.1+2

- Support the latest version of the `analyzer` package.

## 0.3.1+1

- Expanded `package:build` support to allow version `0.12.0`.

## 0.3.1

- Add a `build.yaml` so the builder can be consumed by users of `build_runner`
  version 0.7.0.

- Now requires a Dart `2.0.0-dev` release.

## 0.3.0

- **NEW** top-level library `json_serializable.dart`.

  - Replaces now deprecated `generators.dart` to access
    `JsonSerializableGenerator` and `JsonLiteralGenerator`.

  - Adds the `jsonPartBuilder` function to make it easy to create a
    `PartBuilder`, without creating an explicit dependency on `source_gen`.

- **BREAKING** `UnsupportedTypeError` added a new required constructor argument:
  `reason`.

- **BREAKING** The deprecated `annotations.dart` library has been removed. Use
  `package:json_annotation` instead.

- **BREAKING** The arguments to `TypeHelper` `serialize` and `deserialize` have
  changed.

  - `SerializeContext` and `DeserializeContext` (new classes) are now passed
    instead of the `TypeHelperGenerator` typedef (which has been deleted).

- `JsonSerializableGenerator` now supports an optional `useWrappers` argument
  when generates and uses wrapper classes to (hopefully) improve the speed and
  memory usage of serialization – at the cost of more code.

  **NOTE**: `useWrappers` is not guaranteed to improve the performance of
  serialization. Benchmarking is recommended.

- Make `null` field handling smarter. If a field is classified as not
  `nullable`, then use this knowledge when generating serialization code – even
  if `includeIfNull` is `false`.

## 0.2.5

- Throw an exception if a duplicate JSON key is detected.

- Support the `nullable` field on the `JsonSerializable` class annotation.

## 0.2.4+1

- Throw a more helpful error when a constructor is missing.

## 0.2.4

- Moved the annotations in `annotations.dart` to `package:json_annotations`.

  - Allows package authors to release code that has the corresponding
    annotations without requiring package users to inherit all the transitive
    dependencies.

- Deprecated `annotations.dart`.

## 0.2.3

- Write out `toJson` methods more efficiently when the first fields written are
  not intercepted by the null-checking method.

## 0.2.2+1

- Simplify the serialization of `Map` instances when no conversion is required
  for `values`.

- Handle `int` literals in JSON being assigned to `double` fields.

## 0.2.2

- Enable support for `enum` values.
- Added `asConst` to `JsonLiteral`.
- Improved the handling of Dart-specific characters in JSON strings.

## 0.2.1

- Upgrade to `package:source_gen` v0.7.0

## 0.2.0+1

- When serializing classes that implement their own `fromJson` constructor,
  honor their constructor parameter type.

## 0.2.0

- **BREAKING** Types are now segmented into their own libraries.

  - `package:json_serializable/generators.dart` contains `Generator`
    implementations.

  - `package:json_serializable/annotations.dart` contains annotations. This
    library should be imported with your target classes.

  - `package:json_serializable/type_helpers.dart` contains `TypeHelper` classes
    and related helpers which allow custom generation for specific types.

- **BREAKING** Generation fails for types that are not a JSON primitive or that
  do not explicitly support JSON serialization.

- **BREAKING** `TypeHelper`:

  - Removed `can` methods. Return `null` from `(de)serialize` if the provided
    type is not supported.

  - Added `(de)serializeNested` arguments to `(de)serialize` methods allowing
    generic types. This is how support for `Iterable`, `List`, and `Map` is
    implemented.

- **BREAKING** `JsonKey.jsonName` was renamed to `name` and is now a named
  parameter.

- Added support for optional, non-nullable fields.

- Added support for excluding `null` values when generating JSON.

- Eliminated all implicit casts in generated code. These would end up being
  runtime checks in most cases.

- Provide a helpful error when generation fails due to undefined types.

## 0.1.0+1

- Fix homepage in `pubspec.yaml`.

## 0.1.0

- Split off from [source_gen](https://pub.dev/packages/source_gen).

- Add `/* unsafe */` comments to generated output likely to be unsafe.

- Support (de)serializing values in `Map`.

- Fix ordering of fields when they are initialized via constructor.

- Don't use static members when calculating fields to (de)serialize.<|MERGE_RESOLUTION|>--- conflicted
+++ resolved
@@ -1,4 +1,3 @@
-<<<<<<< HEAD
 ## 6.1.3
 
 - Allow latest `package:analyzer`.
@@ -116,11 +115,10 @@
     determined by the Dart type system.
 - **BREAKING** `bool defaultProvided` arg added to `TypeHelper.deserialize`.
   _Only applies to code using `TypeHelper` directly._
-=======
+
 ## 3.5.2
 
 - Widen `package:analyzer` range to allow v1.x.
->>>>>>> 6cef1eb6
 
 ## 3.5.1
 
