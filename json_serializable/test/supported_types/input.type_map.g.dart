// GENERATED CODE - DO NOT MODIFY BY HAND

part of 'input.type_map.dart';

// **************************************************************************
// JsonSerializableGenerator
// **************************************************************************

SimpleClass _$SimpleClassFromJson(Map<String, dynamic> json) => SimpleClass(
      json['value'] as Map<String, dynamic>,
      json['withDefault'] as Map<String, dynamic>? ?? {'a': 1},
    );

Map<String, dynamic> _$SimpleClassToJson(SimpleClass instance) =>
    <String, dynamic>{
      'value': instance.value,
      'withDefault': instance.withDefault,
    };

SimpleClassNullable _$SimpleClassNullableFromJson(Map<String, dynamic> json) =>
    SimpleClassNullable(
      json['value'] as Map<String, dynamic>?,
      json['withDefault'] as Map<String, dynamic>? ?? {'a': 1},
    );

Map<String, dynamic> _$SimpleClassNullableToJson(
        SimpleClassNullable instance) =>
    <String, dynamic>{
      'value': instance.value,
      'withDefault': instance.withDefault,
    };

SimpleClassOfBigIntToBigInt _$SimpleClassOfBigIntToBigIntFromJson(
        Map<String, dynamic> json) =>
    SimpleClassOfBigIntToBigInt(
      (json['value'] as Map<String, dynamic>).map(
        (k, e) => MapEntry(BigInt.parse(k), BigInt.parse(e as String)),
      ),
    );

Map<String, dynamic> _$SimpleClassOfBigIntToBigIntToJson(
        SimpleClassOfBigIntToBigInt instance) =>
    <String, dynamic>{
      'value':
          instance.value.map((k, e) => MapEntry(k.toString(), e.toString())),
    };

SimpleClassNullableOfBigIntToBigInt
    _$SimpleClassNullableOfBigIntToBigIntFromJson(Map<String, dynamic> json) =>
        SimpleClassNullableOfBigIntToBigInt(
          (json['value'] as Map<String, dynamic>?)?.map(
            (k, e) => MapEntry(BigInt.parse(k), BigInt.parse(e as String)),
          ),
        );

Map<String, dynamic> _$SimpleClassNullableOfBigIntToBigIntToJson(
        SimpleClassNullableOfBigIntToBigInt instance) =>
    <String, dynamic>{
      'value':
          instance.value?.map((k, e) => MapEntry(k.toString(), e.toString())),
    };

SimpleClassOfDateTimeToBigInt _$SimpleClassOfDateTimeToBigIntFromJson(
        Map<String, dynamic> json) =>
    SimpleClassOfDateTimeToBigInt(
      (json['value'] as Map<String, dynamic>).map(
        (k, e) => MapEntry(DateTime.parse(k), BigInt.parse(e as String)),
      ),
    );

Map<String, dynamic> _$SimpleClassOfDateTimeToBigIntToJson(
        SimpleClassOfDateTimeToBigInt instance) =>
    <String, dynamic>{
      'value': instance.value
          .map((k, e) => MapEntry(k.toIso8601String(), e.toString())),
    };

SimpleClassNullableOfDateTimeToBigInt
    _$SimpleClassNullableOfDateTimeToBigIntFromJson(
            Map<String, dynamic> json) =>
        SimpleClassNullableOfDateTimeToBigInt(
          (json['value'] as Map<String, dynamic>?)?.map(
            (k, e) => MapEntry(DateTime.parse(k), BigInt.parse(e as String)),
          ),
        );

Map<String, dynamic> _$SimpleClassNullableOfDateTimeToBigIntToJson(
        SimpleClassNullableOfDateTimeToBigInt instance) =>
    <String, dynamic>{
      'value': instance.value
          ?.map((k, e) => MapEntry(k.toIso8601String(), e.toString())),
    };

SimpleClassOfDynamicToBigInt _$SimpleClassOfDynamicToBigIntFromJson(
        Map<String, dynamic> json) =>
    SimpleClassOfDynamicToBigInt(
      (json['value'] as Map<String, dynamic>).map(
        (k, e) => MapEntry(k, BigInt.parse(e as String)),
      ),
    );

Map<String, dynamic> _$SimpleClassOfDynamicToBigIntToJson(
        SimpleClassOfDynamicToBigInt instance) =>
    <String, dynamic>{
      'value': instance.value.map((k, e) => MapEntry(k, e.toString())),
    };

SimpleClassNullableOfDynamicToBigInt
    _$SimpleClassNullableOfDynamicToBigIntFromJson(Map<String, dynamic> json) =>
        SimpleClassNullableOfDynamicToBigInt(
          (json['value'] as Map<String, dynamic>?)?.map(
            (k, e) => MapEntry(k, BigInt.parse(e as String)),
          ),
        );

Map<String, dynamic> _$SimpleClassNullableOfDynamicToBigIntToJson(
        SimpleClassNullableOfDynamicToBigInt instance) =>
    <String, dynamic>{
      'value': instance.value?.map((k, e) => MapEntry(k, e.toString())),
    };

SimpleClassOfEnumTypeToBigInt _$SimpleClassOfEnumTypeToBigIntFromJson(
        Map<String, dynamic> json) =>
    SimpleClassOfEnumTypeToBigInt(
      (json['value'] as Map<String, dynamic>).map(
        (k, e) => MapEntry(
            _$enumDecode(_$EnumTypeEnumMap, k), BigInt.parse(e as String)),
      ),
    );

Map<String, dynamic> _$SimpleClassOfEnumTypeToBigIntToJson(
        SimpleClassOfEnumTypeToBigInt instance) =>
    <String, dynamic>{
      'value': instance.value
          .map((k, e) => MapEntry(_$EnumTypeEnumMap[k], e.toString())),
    };

K _$enumDecode<K, V>(
  Map<K, V> enumValues,
  Object? source, {
  K? unknownValue,
}) {
  if (source == null) {
    throw ArgumentError(
      'A value must be provided. Supported values: '
      '${enumValues.values.join(', ')}',
    );
  }

  return enumValues.entries.singleWhere(
    (e) => e.value == source,
    orElse: () {
      if (unknownValue == null) {
        throw ArgumentError(
          '`$source` is not one of the supported values: '
          '${enumValues.values.join(', ')}',
        );
      }
      return MapEntry(unknownValue, enumValues.values.first);
    },
  ).key;
}

const _$EnumTypeEnumMap = {
  EnumType.alpha: 'alpha',
  EnumType.beta: 'beta',
  EnumType.gamma: 'gamma',
  EnumType.delta: 'delta',
};

SimpleClassNullableOfEnumTypeToBigInt
    _$SimpleClassNullableOfEnumTypeToBigIntFromJson(
            Map<String, dynamic> json) =>
        SimpleClassNullableOfEnumTypeToBigInt(
          (json['value'] as Map<String, dynamic>?)?.map(
            (k, e) => MapEntry(
                _$enumDecode(_$EnumTypeEnumMap, k), BigInt.parse(e as String)),
          ),
        );

Map<String, dynamic> _$SimpleClassNullableOfEnumTypeToBigIntToJson(
        SimpleClassNullableOfEnumTypeToBigInt instance) =>
    <String, dynamic>{
      'value': instance.value
          ?.map((k, e) => MapEntry(_$EnumTypeEnumMap[k], e.toString())),
    };

SimpleClassOfIntToBigInt _$SimpleClassOfIntToBigIntFromJson(
        Map<String, dynamic> json) =>
    SimpleClassOfIntToBigInt(
      (json['value'] as Map<String, dynamic>).map(
        (k, e) => MapEntry(int.parse(k), BigInt.parse(e as String)),
      ),
    );

Map<String, dynamic> _$SimpleClassOfIntToBigIntToJson(
        SimpleClassOfIntToBigInt instance) =>
    <String, dynamic>{
      'value':
          instance.value.map((k, e) => MapEntry(k.toString(), e.toString())),
    };

SimpleClassNullableOfIntToBigInt _$SimpleClassNullableOfIntToBigIntFromJson(
        Map<String, dynamic> json) =>
    SimpleClassNullableOfIntToBigInt(
      (json['value'] as Map<String, dynamic>?)?.map(
        (k, e) => MapEntry(int.parse(k), BigInt.parse(e as String)),
      ),
    );

Map<String, dynamic> _$SimpleClassNullableOfIntToBigIntToJson(
        SimpleClassNullableOfIntToBigInt instance) =>
    <String, dynamic>{
      'value':
          instance.value?.map((k, e) => MapEntry(k.toString(), e.toString())),
    };

SimpleClassOfObjectToBigInt _$SimpleClassOfObjectToBigIntFromJson(
        Map<String, dynamic> json) =>
    SimpleClassOfObjectToBigInt(
      (json['value'] as Map<String, dynamic>).map(
        (k, e) => MapEntry(k, BigInt.parse(e as String)),
      ),
    );

Map<String, dynamic> _$SimpleClassOfObjectToBigIntToJson(
        SimpleClassOfObjectToBigInt instance) =>
    <String, dynamic>{
      'value': instance.value.map((k, e) => MapEntry(k, e.toString())),
    };

SimpleClassNullableOfObjectToBigInt
    _$SimpleClassNullableOfObjectToBigIntFromJson(Map<String, dynamic> json) =>
        SimpleClassNullableOfObjectToBigInt(
          (json['value'] as Map<String, dynamic>?)?.map(
            (k, e) => MapEntry(k, BigInt.parse(e as String)),
          ),
        );

Map<String, dynamic> _$SimpleClassNullableOfObjectToBigIntToJson(
        SimpleClassNullableOfObjectToBigInt instance) =>
    <String, dynamic>{
      'value': instance.value?.map((k, e) => MapEntry(k, e.toString())),
    };

SimpleClassOfStringToBigInt _$SimpleClassOfStringToBigIntFromJson(
        Map<String, dynamic> json) =>
    SimpleClassOfStringToBigInt(
      (json['value'] as Map<String, dynamic>).map(
        (k, e) => MapEntry(k, BigInt.parse(e as String)),
      ),
    );

Map<String, dynamic> _$SimpleClassOfStringToBigIntToJson(
        SimpleClassOfStringToBigInt instance) =>
    <String, dynamic>{
      'value': instance.value.map((k, e) => MapEntry(k, e.toString())),
    };

SimpleClassNullableOfStringToBigInt
    _$SimpleClassNullableOfStringToBigIntFromJson(Map<String, dynamic> json) =>
        SimpleClassNullableOfStringToBigInt(
          (json['value'] as Map<String, dynamic>?)?.map(
            (k, e) => MapEntry(k, BigInt.parse(e as String)),
          ),
        );

Map<String, dynamic> _$SimpleClassNullableOfStringToBigIntToJson(
        SimpleClassNullableOfStringToBigInt instance) =>
    <String, dynamic>{
      'value': instance.value?.map((k, e) => MapEntry(k, e.toString())),
    };

SimpleClassOfUriToBigInt _$SimpleClassOfUriToBigIntFromJson(
        Map<String, dynamic> json) =>
    SimpleClassOfUriToBigInt(
      (json['value'] as Map<String, dynamic>).map(
        (k, e) => MapEntry(Uri.parse(k), BigInt.parse(e as String)),
      ),
    );

Map<String, dynamic> _$SimpleClassOfUriToBigIntToJson(
        SimpleClassOfUriToBigInt instance) =>
    <String, dynamic>{
      'value':
          instance.value.map((k, e) => MapEntry(k.toString(), e.toString())),
    };

SimpleClassNullableOfUriToBigInt _$SimpleClassNullableOfUriToBigIntFromJson(
        Map<String, dynamic> json) =>
    SimpleClassNullableOfUriToBigInt(
      (json['value'] as Map<String, dynamic>?)?.map(
        (k, e) => MapEntry(Uri.parse(k), BigInt.parse(e as String)),
      ),
    );

Map<String, dynamic> _$SimpleClassNullableOfUriToBigIntToJson(
        SimpleClassNullableOfUriToBigInt instance) =>
    <String, dynamic>{
      'value':
          instance.value?.map((k, e) => MapEntry(k.toString(), e.toString())),
    };

SimpleClassOfBigIntToBigIntNullable
    _$SimpleClassOfBigIntToBigIntNullableFromJson(Map<String, dynamic> json) =>
        SimpleClassOfBigIntToBigIntNullable(
          (json['value'] as Map<String, dynamic>).map(
            (k, e) => MapEntry(
                BigInt.parse(k), e == null ? null : BigInt.parse(e as String)),
          ),
        );

Map<String, dynamic> _$SimpleClassOfBigIntToBigIntNullableToJson(
        SimpleClassOfBigIntToBigIntNullable instance) =>
    <String, dynamic>{
      'value':
          instance.value.map((k, e) => MapEntry(k.toString(), e?.toString())),
    };

SimpleClassNullableOfBigIntToBigIntNullable
    _$SimpleClassNullableOfBigIntToBigIntNullableFromJson(
            Map<String, dynamic> json) =>
        SimpleClassNullableOfBigIntToBigIntNullable(
          (json['value'] as Map<String, dynamic>?)?.map(
            (k, e) => MapEntry(
                BigInt.parse(k), e == null ? null : BigInt.parse(e as String)),
          ),
        );

Map<String, dynamic> _$SimpleClassNullableOfBigIntToBigIntNullableToJson(
        SimpleClassNullableOfBigIntToBigIntNullable instance) =>
    <String, dynamic>{
      'value':
          instance.value?.map((k, e) => MapEntry(k.toString(), e?.toString())),
    };

SimpleClassOfDateTimeToBigIntNullable
    _$SimpleClassOfDateTimeToBigIntNullableFromJson(
            Map<String, dynamic> json) =>
        SimpleClassOfDateTimeToBigIntNullable(
          (json['value'] as Map<String, dynamic>).map(
            (k, e) => MapEntry(DateTime.parse(k),
                e == null ? null : BigInt.parse(e as String)),
          ),
        );

Map<String, dynamic> _$SimpleClassOfDateTimeToBigIntNullableToJson(
        SimpleClassOfDateTimeToBigIntNullable instance) =>
    <String, dynamic>{
      'value': instance.value
          .map((k, e) => MapEntry(k.toIso8601String(), e?.toString())),
    };

SimpleClassNullableOfDateTimeToBigIntNullable
    _$SimpleClassNullableOfDateTimeToBigIntNullableFromJson(
            Map<String, dynamic> json) =>
        SimpleClassNullableOfDateTimeToBigIntNullable(
          (json['value'] as Map<String, dynamic>?)?.map(
            (k, e) => MapEntry(DateTime.parse(k),
                e == null ? null : BigInt.parse(e as String)),
          ),
        );

Map<String, dynamic> _$SimpleClassNullableOfDateTimeToBigIntNullableToJson(
        SimpleClassNullableOfDateTimeToBigIntNullable instance) =>
    <String, dynamic>{
      'value': instance.value
          ?.map((k, e) => MapEntry(k.toIso8601String(), e?.toString())),
    };

SimpleClassOfDynamicToBigIntNullable
    _$SimpleClassOfDynamicToBigIntNullableFromJson(Map<String, dynamic> json) =>
        SimpleClassOfDynamicToBigIntNullable(
          (json['value'] as Map<String, dynamic>).map(
            (k, e) => MapEntry(k, e == null ? null : BigInt.parse(e as String)),
          ),
        );

Map<String, dynamic> _$SimpleClassOfDynamicToBigIntNullableToJson(
        SimpleClassOfDynamicToBigIntNullable instance) =>
    <String, dynamic>{
      'value': instance.value.map((k, e) => MapEntry(k, e?.toString())),
    };

SimpleClassNullableOfDynamicToBigIntNullable
    _$SimpleClassNullableOfDynamicToBigIntNullableFromJson(
            Map<String, dynamic> json) =>
        SimpleClassNullableOfDynamicToBigIntNullable(
          (json['value'] as Map<String, dynamic>?)?.map(
            (k, e) => MapEntry(k, e == null ? null : BigInt.parse(e as String)),
          ),
        );

Map<String, dynamic> _$SimpleClassNullableOfDynamicToBigIntNullableToJson(
        SimpleClassNullableOfDynamicToBigIntNullable instance) =>
    <String, dynamic>{
      'value': instance.value?.map((k, e) => MapEntry(k, e?.toString())),
    };

SimpleClassOfEnumTypeToBigIntNullable
    _$SimpleClassOfEnumTypeToBigIntNullableFromJson(
            Map<String, dynamic> json) =>
        SimpleClassOfEnumTypeToBigIntNullable(
          (json['value'] as Map<String, dynamic>).map(
            (k, e) => MapEntry(_$enumDecode(_$EnumTypeEnumMap, k),
                e == null ? null : BigInt.parse(e as String)),
          ),
        );

Map<String, dynamic> _$SimpleClassOfEnumTypeToBigIntNullableToJson(
        SimpleClassOfEnumTypeToBigIntNullable instance) =>
    <String, dynamic>{
      'value': instance.value
          .map((k, e) => MapEntry(_$EnumTypeEnumMap[k], e?.toString())),
    };

SimpleClassNullableOfEnumTypeToBigIntNullable
    _$SimpleClassNullableOfEnumTypeToBigIntNullableFromJson(
            Map<String, dynamic> json) =>
        SimpleClassNullableOfEnumTypeToBigIntNullable(
          (json['value'] as Map<String, dynamic>?)?.map(
            (k, e) => MapEntry(_$enumDecode(_$EnumTypeEnumMap, k),
                e == null ? null : BigInt.parse(e as String)),
          ),
        );

Map<String, dynamic> _$SimpleClassNullableOfEnumTypeToBigIntNullableToJson(
        SimpleClassNullableOfEnumTypeToBigIntNullable instance) =>
    <String, dynamic>{
      'value': instance.value
          ?.map((k, e) => MapEntry(_$EnumTypeEnumMap[k], e?.toString())),
    };

SimpleClassOfIntToBigIntNullable _$SimpleClassOfIntToBigIntNullableFromJson(
        Map<String, dynamic> json) =>
    SimpleClassOfIntToBigIntNullable(
      (json['value'] as Map<String, dynamic>).map(
        (k, e) => MapEntry(
            int.parse(k), e == null ? null : BigInt.parse(e as String)),
      ),
    );

Map<String, dynamic> _$SimpleClassOfIntToBigIntNullableToJson(
        SimpleClassOfIntToBigIntNullable instance) =>
    <String, dynamic>{
      'value':
          instance.value.map((k, e) => MapEntry(k.toString(), e?.toString())),
    };

SimpleClassNullableOfIntToBigIntNullable
    _$SimpleClassNullableOfIntToBigIntNullableFromJson(
            Map<String, dynamic> json) =>
        SimpleClassNullableOfIntToBigIntNullable(
          (json['value'] as Map<String, dynamic>?)?.map(
            (k, e) => MapEntry(
                int.parse(k), e == null ? null : BigInt.parse(e as String)),
          ),
        );

Map<String, dynamic> _$SimpleClassNullableOfIntToBigIntNullableToJson(
        SimpleClassNullableOfIntToBigIntNullable instance) =>
    <String, dynamic>{
      'value':
          instance.value?.map((k, e) => MapEntry(k.toString(), e?.toString())),
    };

SimpleClassOfObjectToBigIntNullable
    _$SimpleClassOfObjectToBigIntNullableFromJson(Map<String, dynamic> json) =>
        SimpleClassOfObjectToBigIntNullable(
          (json['value'] as Map<String, dynamic>).map(
            (k, e) => MapEntry(k, e == null ? null : BigInt.parse(e as String)),
          ),
        );

Map<String, dynamic> _$SimpleClassOfObjectToBigIntNullableToJson(
        SimpleClassOfObjectToBigIntNullable instance) =>
    <String, dynamic>{
      'value': instance.value.map((k, e) => MapEntry(k, e?.toString())),
    };

SimpleClassNullableOfObjectToBigIntNullable
    _$SimpleClassNullableOfObjectToBigIntNullableFromJson(
            Map<String, dynamic> json) =>
        SimpleClassNullableOfObjectToBigIntNullable(
          (json['value'] as Map<String, dynamic>?)?.map(
            (k, e) => MapEntry(k, e == null ? null : BigInt.parse(e as String)),
          ),
        );

Map<String, dynamic> _$SimpleClassNullableOfObjectToBigIntNullableToJson(
        SimpleClassNullableOfObjectToBigIntNullable instance) =>
    <String, dynamic>{
      'value': instance.value?.map((k, e) => MapEntry(k, e?.toString())),
    };

SimpleClassOfStringToBigIntNullable
    _$SimpleClassOfStringToBigIntNullableFromJson(Map<String, dynamic> json) =>
        SimpleClassOfStringToBigIntNullable(
          (json['value'] as Map<String, dynamic>).map(
            (k, e) => MapEntry(k, e == null ? null : BigInt.parse(e as String)),
          ),
        );

Map<String, dynamic> _$SimpleClassOfStringToBigIntNullableToJson(
        SimpleClassOfStringToBigIntNullable instance) =>
    <String, dynamic>{
      'value': instance.value.map((k, e) => MapEntry(k, e?.toString())),
    };

SimpleClassNullableOfStringToBigIntNullable
    _$SimpleClassNullableOfStringToBigIntNullableFromJson(
            Map<String, dynamic> json) =>
        SimpleClassNullableOfStringToBigIntNullable(
          (json['value'] as Map<String, dynamic>?)?.map(
            (k, e) => MapEntry(k, e == null ? null : BigInt.parse(e as String)),
          ),
        );

Map<String, dynamic> _$SimpleClassNullableOfStringToBigIntNullableToJson(
        SimpleClassNullableOfStringToBigIntNullable instance) =>
    <String, dynamic>{
      'value': instance.value?.map((k, e) => MapEntry(k, e?.toString())),
    };

SimpleClassOfUriToBigIntNullable _$SimpleClassOfUriToBigIntNullableFromJson(
        Map<String, dynamic> json) =>
    SimpleClassOfUriToBigIntNullable(
      (json['value'] as Map<String, dynamic>).map(
        (k, e) => MapEntry(
            Uri.parse(k), e == null ? null : BigInt.parse(e as String)),
      ),
    );

Map<String, dynamic> _$SimpleClassOfUriToBigIntNullableToJson(
        SimpleClassOfUriToBigIntNullable instance) =>
    <String, dynamic>{
      'value':
          instance.value.map((k, e) => MapEntry(k.toString(), e?.toString())),
    };

SimpleClassNullableOfUriToBigIntNullable
    _$SimpleClassNullableOfUriToBigIntNullableFromJson(
            Map<String, dynamic> json) =>
        SimpleClassNullableOfUriToBigIntNullable(
          (json['value'] as Map<String, dynamic>?)?.map(
            (k, e) => MapEntry(
                Uri.parse(k), e == null ? null : BigInt.parse(e as String)),
          ),
        );

Map<String, dynamic> _$SimpleClassNullableOfUriToBigIntNullableToJson(
        SimpleClassNullableOfUriToBigIntNullable instance) =>
    <String, dynamic>{
      'value':
          instance.value?.map((k, e) => MapEntry(k.toString(), e?.toString())),
    };

SimpleClassOfBigIntToBool _$SimpleClassOfBigIntToBoolFromJson(
        Map<String, dynamic> json) =>
    SimpleClassOfBigIntToBool(
      (json['value'] as Map<String, dynamic>).map(
        (k, e) => MapEntry(BigInt.parse(k), e as bool),
      ),
    );

Map<String, dynamic> _$SimpleClassOfBigIntToBoolToJson(
        SimpleClassOfBigIntToBool instance) =>
    <String, dynamic>{
      'value': instance.value.map((k, e) => MapEntry(k.toString(), e)),
    };

SimpleClassNullableOfBigIntToBool _$SimpleClassNullableOfBigIntToBoolFromJson(
        Map<String, dynamic> json) =>
    SimpleClassNullableOfBigIntToBool(
      (json['value'] as Map<String, dynamic>?)?.map(
        (k, e) => MapEntry(BigInt.parse(k), e as bool),
      ),
    );

Map<String, dynamic> _$SimpleClassNullableOfBigIntToBoolToJson(
        SimpleClassNullableOfBigIntToBool instance) =>
    <String, dynamic>{
      'value': instance.value?.map((k, e) => MapEntry(k.toString(), e)),
    };

SimpleClassOfDateTimeToBool _$SimpleClassOfDateTimeToBoolFromJson(
        Map<String, dynamic> json) =>
    SimpleClassOfDateTimeToBool(
      (json['value'] as Map<String, dynamic>).map(
        (k, e) => MapEntry(DateTime.parse(k), e as bool),
      ),
    );

Map<String, dynamic> _$SimpleClassOfDateTimeToBoolToJson(
        SimpleClassOfDateTimeToBool instance) =>
    <String, dynamic>{
      'value': instance.value.map((k, e) => MapEntry(k.toIso8601String(), e)),
    };

SimpleClassNullableOfDateTimeToBool
    _$SimpleClassNullableOfDateTimeToBoolFromJson(Map<String, dynamic> json) =>
        SimpleClassNullableOfDateTimeToBool(
          (json['value'] as Map<String, dynamic>?)?.map(
            (k, e) => MapEntry(DateTime.parse(k), e as bool),
          ),
        );

Map<String, dynamic> _$SimpleClassNullableOfDateTimeToBoolToJson(
        SimpleClassNullableOfDateTimeToBool instance) =>
    <String, dynamic>{
      'value': instance.value?.map((k, e) => MapEntry(k.toIso8601String(), e)),
    };

SimpleClassOfDynamicToBool _$SimpleClassOfDynamicToBoolFromJson(
        Map<String, dynamic> json) =>
    SimpleClassOfDynamicToBool(
      Map<String, bool>.from(json['value'] as Map),
    );

Map<String, dynamic> _$SimpleClassOfDynamicToBoolToJson(
        SimpleClassOfDynamicToBool instance) =>
    <String, dynamic>{
      'value': instance.value,
    };

SimpleClassNullableOfDynamicToBool _$SimpleClassNullableOfDynamicToBoolFromJson(
        Map<String, dynamic> json) =>
    SimpleClassNullableOfDynamicToBool(
      (json['value'] as Map<String, dynamic>?)?.map(
        (k, e) => MapEntry(k, e as bool),
      ),
    );

Map<String, dynamic> _$SimpleClassNullableOfDynamicToBoolToJson(
        SimpleClassNullableOfDynamicToBool instance) =>
    <String, dynamic>{
      'value': instance.value,
    };

SimpleClassOfEnumTypeToBool _$SimpleClassOfEnumTypeToBoolFromJson(
        Map<String, dynamic> json) =>
    SimpleClassOfEnumTypeToBool(
      (json['value'] as Map<String, dynamic>).map(
        (k, e) => MapEntry(_$enumDecode(_$EnumTypeEnumMap, k), e as bool),
      ),
    );

Map<String, dynamic> _$SimpleClassOfEnumTypeToBoolToJson(
        SimpleClassOfEnumTypeToBool instance) =>
    <String, dynamic>{
      'value': instance.value.map((k, e) => MapEntry(_$EnumTypeEnumMap[k], e)),
    };

SimpleClassNullableOfEnumTypeToBool
    _$SimpleClassNullableOfEnumTypeToBoolFromJson(Map<String, dynamic> json) =>
        SimpleClassNullableOfEnumTypeToBool(
          (json['value'] as Map<String, dynamic>?)?.map(
            (k, e) => MapEntry(_$enumDecode(_$EnumTypeEnumMap, k), e as bool),
          ),
        );

Map<String, dynamic> _$SimpleClassNullableOfEnumTypeToBoolToJson(
        SimpleClassNullableOfEnumTypeToBool instance) =>
    <String, dynamic>{
      'value': instance.value?.map((k, e) => MapEntry(_$EnumTypeEnumMap[k], e)),
    };

SimpleClassOfIntToBool _$SimpleClassOfIntToBoolFromJson(
        Map<String, dynamic> json) =>
    SimpleClassOfIntToBool(
      (json['value'] as Map<String, dynamic>).map(
        (k, e) => MapEntry(int.parse(k), e as bool),
      ),
    );

Map<String, dynamic> _$SimpleClassOfIntToBoolToJson(
        SimpleClassOfIntToBool instance) =>
    <String, dynamic>{
      'value': instance.value.map((k, e) => MapEntry(k.toString(), e)),
    };

SimpleClassNullableOfIntToBool _$SimpleClassNullableOfIntToBoolFromJson(
        Map<String, dynamic> json) =>
    SimpleClassNullableOfIntToBool(
      (json['value'] as Map<String, dynamic>?)?.map(
        (k, e) => MapEntry(int.parse(k), e as bool),
      ),
    );

Map<String, dynamic> _$SimpleClassNullableOfIntToBoolToJson(
        SimpleClassNullableOfIntToBool instance) =>
    <String, dynamic>{
      'value': instance.value?.map((k, e) => MapEntry(k.toString(), e)),
    };

SimpleClassOfObjectToBool _$SimpleClassOfObjectToBoolFromJson(
        Map<String, dynamic> json) =>
    SimpleClassOfObjectToBool(
      Map<String, bool>.from(json['value'] as Map),
    );

Map<String, dynamic> _$SimpleClassOfObjectToBoolToJson(
        SimpleClassOfObjectToBool instance) =>
    <String, dynamic>{
      'value': instance.value,
    };

SimpleClassNullableOfObjectToBool _$SimpleClassNullableOfObjectToBoolFromJson(
        Map<String, dynamic> json) =>
    SimpleClassNullableOfObjectToBool(
      (json['value'] as Map<String, dynamic>?)?.map(
        (k, e) => MapEntry(k, e as bool),
      ),
    );

Map<String, dynamic> _$SimpleClassNullableOfObjectToBoolToJson(
        SimpleClassNullableOfObjectToBool instance) =>
    <String, dynamic>{
      'value': instance.value,
    };

SimpleClassOfStringToBool _$SimpleClassOfStringToBoolFromJson(
        Map<String, dynamic> json) =>
    SimpleClassOfStringToBool(
      Map<String, bool>.from(json['value'] as Map),
    );

Map<String, dynamic> _$SimpleClassOfStringToBoolToJson(
        SimpleClassOfStringToBool instance) =>
    <String, dynamic>{
      'value': instance.value,
    };

SimpleClassNullableOfStringToBool _$SimpleClassNullableOfStringToBoolFromJson(
        Map<String, dynamic> json) =>
    SimpleClassNullableOfStringToBool(
      (json['value'] as Map<String, dynamic>?)?.map(
        (k, e) => MapEntry(k, e as bool),
      ),
    );

Map<String, dynamic> _$SimpleClassNullableOfStringToBoolToJson(
        SimpleClassNullableOfStringToBool instance) =>
    <String, dynamic>{
      'value': instance.value,
    };

SimpleClassOfUriToBool _$SimpleClassOfUriToBoolFromJson(
        Map<String, dynamic> json) =>
    SimpleClassOfUriToBool(
      (json['value'] as Map<String, dynamic>).map(
        (k, e) => MapEntry(Uri.parse(k), e as bool),
      ),
    );

Map<String, dynamic> _$SimpleClassOfUriToBoolToJson(
        SimpleClassOfUriToBool instance) =>
    <String, dynamic>{
      'value': instance.value.map((k, e) => MapEntry(k.toString(), e)),
    };

SimpleClassNullableOfUriToBool _$SimpleClassNullableOfUriToBoolFromJson(
        Map<String, dynamic> json) =>
    SimpleClassNullableOfUriToBool(
      (json['value'] as Map<String, dynamic>?)?.map(
        (k, e) => MapEntry(Uri.parse(k), e as bool),
      ),
    );

Map<String, dynamic> _$SimpleClassNullableOfUriToBoolToJson(
        SimpleClassNullableOfUriToBool instance) =>
    <String, dynamic>{
      'value': instance.value?.map((k, e) => MapEntry(k.toString(), e)),
    };

SimpleClassOfBigIntToBoolNullable _$SimpleClassOfBigIntToBoolNullableFromJson(
        Map<String, dynamic> json) =>
    SimpleClassOfBigIntToBoolNullable(
      (json['value'] as Map<String, dynamic>).map(
        (k, e) => MapEntry(BigInt.parse(k), e as bool?),
      ),
    );

Map<String, dynamic> _$SimpleClassOfBigIntToBoolNullableToJson(
        SimpleClassOfBigIntToBoolNullable instance) =>
    <String, dynamic>{
      'value': instance.value.map((k, e) => MapEntry(k.toString(), e)),
    };

SimpleClassNullableOfBigIntToBoolNullable
    _$SimpleClassNullableOfBigIntToBoolNullableFromJson(
            Map<String, dynamic> json) =>
        SimpleClassNullableOfBigIntToBoolNullable(
          (json['value'] as Map<String, dynamic>?)?.map(
            (k, e) => MapEntry(BigInt.parse(k), e as bool?),
          ),
        );

Map<String, dynamic> _$SimpleClassNullableOfBigIntToBoolNullableToJson(
        SimpleClassNullableOfBigIntToBoolNullable instance) =>
    <String, dynamic>{
      'value': instance.value?.map((k, e) => MapEntry(k.toString(), e)),
    };

SimpleClassOfDateTimeToBoolNullable
    _$SimpleClassOfDateTimeToBoolNullableFromJson(Map<String, dynamic> json) =>
        SimpleClassOfDateTimeToBoolNullable(
          (json['value'] as Map<String, dynamic>).map(
            (k, e) => MapEntry(DateTime.parse(k), e as bool?),
          ),
        );

Map<String, dynamic> _$SimpleClassOfDateTimeToBoolNullableToJson(
        SimpleClassOfDateTimeToBoolNullable instance) =>
    <String, dynamic>{
      'value': instance.value.map((k, e) => MapEntry(k.toIso8601String(), e)),
    };

SimpleClassNullableOfDateTimeToBoolNullable
    _$SimpleClassNullableOfDateTimeToBoolNullableFromJson(
            Map<String, dynamic> json) =>
        SimpleClassNullableOfDateTimeToBoolNullable(
          (json['value'] as Map<String, dynamic>?)?.map(
            (k, e) => MapEntry(DateTime.parse(k), e as bool?),
          ),
        );

Map<String, dynamic> _$SimpleClassNullableOfDateTimeToBoolNullableToJson(
        SimpleClassNullableOfDateTimeToBoolNullable instance) =>
    <String, dynamic>{
      'value': instance.value?.map((k, e) => MapEntry(k.toIso8601String(), e)),
    };

SimpleClassOfDynamicToBoolNullable _$SimpleClassOfDynamicToBoolNullableFromJson(
        Map<String, dynamic> json) =>
    SimpleClassOfDynamicToBoolNullable(
      Map<String, bool?>.from(json['value'] as Map),
    );

Map<String, dynamic> _$SimpleClassOfDynamicToBoolNullableToJson(
        SimpleClassOfDynamicToBoolNullable instance) =>
    <String, dynamic>{
      'value': instance.value,
    };

SimpleClassNullableOfDynamicToBoolNullable
    _$SimpleClassNullableOfDynamicToBoolNullableFromJson(
            Map<String, dynamic> json) =>
        SimpleClassNullableOfDynamicToBoolNullable(
          (json['value'] as Map<String, dynamic>?)?.map(
            (k, e) => MapEntry(k, e as bool?),
          ),
        );

Map<String, dynamic> _$SimpleClassNullableOfDynamicToBoolNullableToJson(
        SimpleClassNullableOfDynamicToBoolNullable instance) =>
    <String, dynamic>{
      'value': instance.value,
    };

SimpleClassOfEnumTypeToBoolNullable
    _$SimpleClassOfEnumTypeToBoolNullableFromJson(Map<String, dynamic> json) =>
        SimpleClassOfEnumTypeToBoolNullable(
          (json['value'] as Map<String, dynamic>).map(
            (k, e) => MapEntry(_$enumDecode(_$EnumTypeEnumMap, k), e as bool?),
          ),
        );

Map<String, dynamic> _$SimpleClassOfEnumTypeToBoolNullableToJson(
        SimpleClassOfEnumTypeToBoolNullable instance) =>
    <String, dynamic>{
      'value': instance.value.map((k, e) => MapEntry(_$EnumTypeEnumMap[k], e)),
    };

SimpleClassNullableOfEnumTypeToBoolNullable
    _$SimpleClassNullableOfEnumTypeToBoolNullableFromJson(
            Map<String, dynamic> json) =>
        SimpleClassNullableOfEnumTypeToBoolNullable(
          (json['value'] as Map<String, dynamic>?)?.map(
            (k, e) => MapEntry(_$enumDecode(_$EnumTypeEnumMap, k), e as bool?),
          ),
        );

Map<String, dynamic> _$SimpleClassNullableOfEnumTypeToBoolNullableToJson(
        SimpleClassNullableOfEnumTypeToBoolNullable instance) =>
    <String, dynamic>{
      'value': instance.value?.map((k, e) => MapEntry(_$EnumTypeEnumMap[k], e)),
    };

SimpleClassOfIntToBoolNullable _$SimpleClassOfIntToBoolNullableFromJson(
        Map<String, dynamic> json) =>
    SimpleClassOfIntToBoolNullable(
      (json['value'] as Map<String, dynamic>).map(
        (k, e) => MapEntry(int.parse(k), e as bool?),
      ),
    );

Map<String, dynamic> _$SimpleClassOfIntToBoolNullableToJson(
        SimpleClassOfIntToBoolNullable instance) =>
    <String, dynamic>{
      'value': instance.value.map((k, e) => MapEntry(k.toString(), e)),
    };

SimpleClassNullableOfIntToBoolNullable
    _$SimpleClassNullableOfIntToBoolNullableFromJson(
            Map<String, dynamic> json) =>
        SimpleClassNullableOfIntToBoolNullable(
          (json['value'] as Map<String, dynamic>?)?.map(
            (k, e) => MapEntry(int.parse(k), e as bool?),
          ),
        );

Map<String, dynamic> _$SimpleClassNullableOfIntToBoolNullableToJson(
        SimpleClassNullableOfIntToBoolNullable instance) =>
    <String, dynamic>{
      'value': instance.value?.map((k, e) => MapEntry(k.toString(), e)),
    };

SimpleClassOfObjectToBoolNullable _$SimpleClassOfObjectToBoolNullableFromJson(
        Map<String, dynamic> json) =>
    SimpleClassOfObjectToBoolNullable(
      Map<String, bool?>.from(json['value'] as Map),
    );

Map<String, dynamic> _$SimpleClassOfObjectToBoolNullableToJson(
        SimpleClassOfObjectToBoolNullable instance) =>
    <String, dynamic>{
      'value': instance.value,
    };

SimpleClassNullableOfObjectToBoolNullable
    _$SimpleClassNullableOfObjectToBoolNullableFromJson(
            Map<String, dynamic> json) =>
        SimpleClassNullableOfObjectToBoolNullable(
          (json['value'] as Map<String, dynamic>?)?.map(
            (k, e) => MapEntry(k, e as bool?),
          ),
        );

Map<String, dynamic> _$SimpleClassNullableOfObjectToBoolNullableToJson(
        SimpleClassNullableOfObjectToBoolNullable instance) =>
    <String, dynamic>{
      'value': instance.value,
    };

SimpleClassOfStringToBoolNullable _$SimpleClassOfStringToBoolNullableFromJson(
        Map<String, dynamic> json) =>
    SimpleClassOfStringToBoolNullable(
      Map<String, bool?>.from(json['value'] as Map),
    );

Map<String, dynamic> _$SimpleClassOfStringToBoolNullableToJson(
        SimpleClassOfStringToBoolNullable instance) =>
    <String, dynamic>{
      'value': instance.value,
    };

SimpleClassNullableOfStringToBoolNullable
    _$SimpleClassNullableOfStringToBoolNullableFromJson(
            Map<String, dynamic> json) =>
        SimpleClassNullableOfStringToBoolNullable(
          (json['value'] as Map<String, dynamic>?)?.map(
            (k, e) => MapEntry(k, e as bool?),
          ),
        );

Map<String, dynamic> _$SimpleClassNullableOfStringToBoolNullableToJson(
        SimpleClassNullableOfStringToBoolNullable instance) =>
    <String, dynamic>{
      'value': instance.value,
    };

SimpleClassOfUriToBoolNullable _$SimpleClassOfUriToBoolNullableFromJson(
        Map<String, dynamic> json) =>
    SimpleClassOfUriToBoolNullable(
      (json['value'] as Map<String, dynamic>).map(
        (k, e) => MapEntry(Uri.parse(k), e as bool?),
      ),
    );

Map<String, dynamic> _$SimpleClassOfUriToBoolNullableToJson(
        SimpleClassOfUriToBoolNullable instance) =>
    <String, dynamic>{
      'value': instance.value.map((k, e) => MapEntry(k.toString(), e)),
    };

SimpleClassNullableOfUriToBoolNullable
    _$SimpleClassNullableOfUriToBoolNullableFromJson(
            Map<String, dynamic> json) =>
        SimpleClassNullableOfUriToBoolNullable(
          (json['value'] as Map<String, dynamic>?)?.map(
            (k, e) => MapEntry(Uri.parse(k), e as bool?),
          ),
        );

Map<String, dynamic> _$SimpleClassNullableOfUriToBoolNullableToJson(
        SimpleClassNullableOfUriToBoolNullable instance) =>
    <String, dynamic>{
      'value': instance.value?.map((k, e) => MapEntry(k.toString(), e)),
    };

SimpleClassOfBigIntToDateTime _$SimpleClassOfBigIntToDateTimeFromJson(
        Map<String, dynamic> json) =>
    SimpleClassOfBigIntToDateTime(
      (json['value'] as Map<String, dynamic>).map(
        (k, e) => MapEntry(BigInt.parse(k), DateTime.parse(e as String)),
      ),
    );

Map<String, dynamic> _$SimpleClassOfBigIntToDateTimeToJson(
        SimpleClassOfBigIntToDateTime instance) =>
    <String, dynamic>{
      'value': instance.value
          .map((k, e) => MapEntry(k.toString(), e.toIso8601String())),
    };

SimpleClassNullableOfBigIntToDateTime
    _$SimpleClassNullableOfBigIntToDateTimeFromJson(
            Map<String, dynamic> json) =>
        SimpleClassNullableOfBigIntToDateTime(
          (json['value'] as Map<String, dynamic>?)?.map(
            (k, e) => MapEntry(BigInt.parse(k), DateTime.parse(e as String)),
          ),
        );

Map<String, dynamic> _$SimpleClassNullableOfBigIntToDateTimeToJson(
        SimpleClassNullableOfBigIntToDateTime instance) =>
    <String, dynamic>{
      'value': instance.value
          ?.map((k, e) => MapEntry(k.toString(), e.toIso8601String())),
    };

SimpleClassOfDateTimeToDateTime _$SimpleClassOfDateTimeToDateTimeFromJson(
        Map<String, dynamic> json) =>
    SimpleClassOfDateTimeToDateTime(
      (json['value'] as Map<String, dynamic>).map(
        (k, e) => MapEntry(DateTime.parse(k), DateTime.parse(e as String)),
      ),
    );

Map<String, dynamic> _$SimpleClassOfDateTimeToDateTimeToJson(
        SimpleClassOfDateTimeToDateTime instance) =>
    <String, dynamic>{
      'value': instance.value
          .map((k, e) => MapEntry(k.toIso8601String(), e.toIso8601String())),
    };

SimpleClassNullableOfDateTimeToDateTime
    _$SimpleClassNullableOfDateTimeToDateTimeFromJson(
            Map<String, dynamic> json) =>
        SimpleClassNullableOfDateTimeToDateTime(
          (json['value'] as Map<String, dynamic>?)?.map(
            (k, e) => MapEntry(DateTime.parse(k), DateTime.parse(e as String)),
          ),
        );

Map<String, dynamic> _$SimpleClassNullableOfDateTimeToDateTimeToJson(
        SimpleClassNullableOfDateTimeToDateTime instance) =>
    <String, dynamic>{
      'value': instance.value
          ?.map((k, e) => MapEntry(k.toIso8601String(), e.toIso8601String())),
    };

SimpleClassOfDynamicToDateTime _$SimpleClassOfDynamicToDateTimeFromJson(
        Map<String, dynamic> json) =>
    SimpleClassOfDynamicToDateTime(
      (json['value'] as Map<String, dynamic>).map(
        (k, e) => MapEntry(k, DateTime.parse(e as String)),
      ),
    );

Map<String, dynamic> _$SimpleClassOfDynamicToDateTimeToJson(
        SimpleClassOfDynamicToDateTime instance) =>
    <String, dynamic>{
      'value': instance.value.map((k, e) => MapEntry(k, e.toIso8601String())),
    };

SimpleClassNullableOfDynamicToDateTime
    _$SimpleClassNullableOfDynamicToDateTimeFromJson(
            Map<String, dynamic> json) =>
        SimpleClassNullableOfDynamicToDateTime(
          (json['value'] as Map<String, dynamic>?)?.map(
            (k, e) => MapEntry(k, DateTime.parse(e as String)),
          ),
        );

Map<String, dynamic> _$SimpleClassNullableOfDynamicToDateTimeToJson(
        SimpleClassNullableOfDynamicToDateTime instance) =>
    <String, dynamic>{
      'value': instance.value?.map((k, e) => MapEntry(k, e.toIso8601String())),
    };

SimpleClassOfEnumTypeToDateTime _$SimpleClassOfEnumTypeToDateTimeFromJson(
        Map<String, dynamic> json) =>
    SimpleClassOfEnumTypeToDateTime(
      (json['value'] as Map<String, dynamic>).map(
        (k, e) => MapEntry(
            _$enumDecode(_$EnumTypeEnumMap, k), DateTime.parse(e as String)),
      ),
    );

Map<String, dynamic> _$SimpleClassOfEnumTypeToDateTimeToJson(
        SimpleClassOfEnumTypeToDateTime instance) =>
    <String, dynamic>{
      'value': instance.value
          .map((k, e) => MapEntry(_$EnumTypeEnumMap[k], e.toIso8601String())),
    };

SimpleClassNullableOfEnumTypeToDateTime
    _$SimpleClassNullableOfEnumTypeToDateTimeFromJson(
            Map<String, dynamic> json) =>
        SimpleClassNullableOfEnumTypeToDateTime(
          (json['value'] as Map<String, dynamic>?)?.map(
            (k, e) => MapEntry(_$enumDecode(_$EnumTypeEnumMap, k),
                DateTime.parse(e as String)),
          ),
        );

Map<String, dynamic> _$SimpleClassNullableOfEnumTypeToDateTimeToJson(
        SimpleClassNullableOfEnumTypeToDateTime instance) =>
    <String, dynamic>{
      'value': instance.value
          ?.map((k, e) => MapEntry(_$EnumTypeEnumMap[k], e.toIso8601String())),
    };

SimpleClassOfIntToDateTime _$SimpleClassOfIntToDateTimeFromJson(
        Map<String, dynamic> json) =>
    SimpleClassOfIntToDateTime(
      (json['value'] as Map<String, dynamic>).map(
        (k, e) => MapEntry(int.parse(k), DateTime.parse(e as String)),
      ),
    );

Map<String, dynamic> _$SimpleClassOfIntToDateTimeToJson(
        SimpleClassOfIntToDateTime instance) =>
    <String, dynamic>{
      'value': instance.value
          .map((k, e) => MapEntry(k.toString(), e.toIso8601String())),
    };

SimpleClassNullableOfIntToDateTime _$SimpleClassNullableOfIntToDateTimeFromJson(
        Map<String, dynamic> json) =>
    SimpleClassNullableOfIntToDateTime(
      (json['value'] as Map<String, dynamic>?)?.map(
        (k, e) => MapEntry(int.parse(k), DateTime.parse(e as String)),
      ),
    );

Map<String, dynamic> _$SimpleClassNullableOfIntToDateTimeToJson(
        SimpleClassNullableOfIntToDateTime instance) =>
    <String, dynamic>{
      'value': instance.value
          ?.map((k, e) => MapEntry(k.toString(), e.toIso8601String())),
    };

SimpleClassOfObjectToDateTime _$SimpleClassOfObjectToDateTimeFromJson(
        Map<String, dynamic> json) =>
    SimpleClassOfObjectToDateTime(
      (json['value'] as Map<String, dynamic>).map(
        (k, e) => MapEntry(k, DateTime.parse(e as String)),
      ),
    );

Map<String, dynamic> _$SimpleClassOfObjectToDateTimeToJson(
        SimpleClassOfObjectToDateTime instance) =>
    <String, dynamic>{
      'value': instance.value.map((k, e) => MapEntry(k, e.toIso8601String())),
    };

SimpleClassNullableOfObjectToDateTime
    _$SimpleClassNullableOfObjectToDateTimeFromJson(
            Map<String, dynamic> json) =>
        SimpleClassNullableOfObjectToDateTime(
          (json['value'] as Map<String, dynamic>?)?.map(
            (k, e) => MapEntry(k, DateTime.parse(e as String)),
          ),
        );

Map<String, dynamic> _$SimpleClassNullableOfObjectToDateTimeToJson(
        SimpleClassNullableOfObjectToDateTime instance) =>
    <String, dynamic>{
      'value': instance.value?.map((k, e) => MapEntry(k, e.toIso8601String())),
    };

SimpleClassOfStringToDateTime _$SimpleClassOfStringToDateTimeFromJson(
        Map<String, dynamic> json) =>
    SimpleClassOfStringToDateTime(
      (json['value'] as Map<String, dynamic>).map(
        (k, e) => MapEntry(k, DateTime.parse(e as String)),
      ),
    );

Map<String, dynamic> _$SimpleClassOfStringToDateTimeToJson(
        SimpleClassOfStringToDateTime instance) =>
    <String, dynamic>{
      'value': instance.value.map((k, e) => MapEntry(k, e.toIso8601String())),
    };

SimpleClassNullableOfStringToDateTime
    _$SimpleClassNullableOfStringToDateTimeFromJson(
            Map<String, dynamic> json) =>
        SimpleClassNullableOfStringToDateTime(
          (json['value'] as Map<String, dynamic>?)?.map(
            (k, e) => MapEntry(k, DateTime.parse(e as String)),
          ),
        );

Map<String, dynamic> _$SimpleClassNullableOfStringToDateTimeToJson(
        SimpleClassNullableOfStringToDateTime instance) =>
    <String, dynamic>{
      'value': instance.value?.map((k, e) => MapEntry(k, e.toIso8601String())),
    };

SimpleClassOfUriToDateTime _$SimpleClassOfUriToDateTimeFromJson(
        Map<String, dynamic> json) =>
    SimpleClassOfUriToDateTime(
      (json['value'] as Map<String, dynamic>).map(
        (k, e) => MapEntry(Uri.parse(k), DateTime.parse(e as String)),
      ),
    );

Map<String, dynamic> _$SimpleClassOfUriToDateTimeToJson(
        SimpleClassOfUriToDateTime instance) =>
    <String, dynamic>{
      'value': instance.value
          .map((k, e) => MapEntry(k.toString(), e.toIso8601String())),
    };

SimpleClassNullableOfUriToDateTime _$SimpleClassNullableOfUriToDateTimeFromJson(
        Map<String, dynamic> json) =>
    SimpleClassNullableOfUriToDateTime(
      (json['value'] as Map<String, dynamic>?)?.map(
        (k, e) => MapEntry(Uri.parse(k), DateTime.parse(e as String)),
      ),
    );

Map<String, dynamic> _$SimpleClassNullableOfUriToDateTimeToJson(
        SimpleClassNullableOfUriToDateTime instance) =>
    <String, dynamic>{
      'value': instance.value
          ?.map((k, e) => MapEntry(k.toString(), e.toIso8601String())),
    };

SimpleClassOfBigIntToDateTimeNullable
    _$SimpleClassOfBigIntToDateTimeNullableFromJson(
            Map<String, dynamic> json) =>
        SimpleClassOfBigIntToDateTimeNullable(
          (json['value'] as Map<String, dynamic>).map(
            (k, e) => MapEntry(BigInt.parse(k),
                e == null ? null : DateTime.parse(e as String)),
          ),
        );

Map<String, dynamic> _$SimpleClassOfBigIntToDateTimeNullableToJson(
        SimpleClassOfBigIntToDateTimeNullable instance) =>
    <String, dynamic>{
      'value': instance.value
          .map((k, e) => MapEntry(k.toString(), e?.toIso8601String())),
    };

SimpleClassNullableOfBigIntToDateTimeNullable
    _$SimpleClassNullableOfBigIntToDateTimeNullableFromJson(
            Map<String, dynamic> json) =>
        SimpleClassNullableOfBigIntToDateTimeNullable(
          (json['value'] as Map<String, dynamic>?)?.map(
            (k, e) => MapEntry(BigInt.parse(k),
                e == null ? null : DateTime.parse(e as String)),
          ),
        );

Map<String, dynamic> _$SimpleClassNullableOfBigIntToDateTimeNullableToJson(
        SimpleClassNullableOfBigIntToDateTimeNullable instance) =>
    <String, dynamic>{
      'value': instance.value
          ?.map((k, e) => MapEntry(k.toString(), e?.toIso8601String())),
    };

SimpleClassOfDateTimeToDateTimeNullable
    _$SimpleClassOfDateTimeToDateTimeNullableFromJson(
            Map<String, dynamic> json) =>
        SimpleClassOfDateTimeToDateTimeNullable(
          (json['value'] as Map<String, dynamic>).map(
            (k, e) => MapEntry(DateTime.parse(k),
                e == null ? null : DateTime.parse(e as String)),
          ),
        );

Map<String, dynamic> _$SimpleClassOfDateTimeToDateTimeNullableToJson(
        SimpleClassOfDateTimeToDateTimeNullable instance) =>
    <String, dynamic>{
      'value': instance.value
          .map((k, e) => MapEntry(k.toIso8601String(), e?.toIso8601String())),
    };

SimpleClassNullableOfDateTimeToDateTimeNullable
    _$SimpleClassNullableOfDateTimeToDateTimeNullableFromJson(
            Map<String, dynamic> json) =>
        SimpleClassNullableOfDateTimeToDateTimeNullable(
          (json['value'] as Map<String, dynamic>?)?.map(
            (k, e) => MapEntry(DateTime.parse(k),
                e == null ? null : DateTime.parse(e as String)),
          ),
        );

Map<String, dynamic> _$SimpleClassNullableOfDateTimeToDateTimeNullableToJson(
        SimpleClassNullableOfDateTimeToDateTimeNullable instance) =>
    <String, dynamic>{
      'value': instance.value
          ?.map((k, e) => MapEntry(k.toIso8601String(), e?.toIso8601String())),
    };

SimpleClassOfDynamicToDateTimeNullable
    _$SimpleClassOfDynamicToDateTimeNullableFromJson(
            Map<String, dynamic> json) =>
        SimpleClassOfDynamicToDateTimeNullable(
          (json['value'] as Map<String, dynamic>).map(
            (k, e) =>
                MapEntry(k, e == null ? null : DateTime.parse(e as String)),
          ),
        );

Map<String, dynamic> _$SimpleClassOfDynamicToDateTimeNullableToJson(
        SimpleClassOfDynamicToDateTimeNullable instance) =>
    <String, dynamic>{
      'value': instance.value.map((k, e) => MapEntry(k, e?.toIso8601String())),
    };

SimpleClassNullableOfDynamicToDateTimeNullable
    _$SimpleClassNullableOfDynamicToDateTimeNullableFromJson(
            Map<String, dynamic> json) =>
        SimpleClassNullableOfDynamicToDateTimeNullable(
          (json['value'] as Map<String, dynamic>?)?.map(
            (k, e) =>
                MapEntry(k, e == null ? null : DateTime.parse(e as String)),
          ),
        );

Map<String, dynamic> _$SimpleClassNullableOfDynamicToDateTimeNullableToJson(
        SimpleClassNullableOfDynamicToDateTimeNullable instance) =>
    <String, dynamic>{
      'value': instance.value?.map((k, e) => MapEntry(k, e?.toIso8601String())),
    };

SimpleClassOfEnumTypeToDateTimeNullable
    _$SimpleClassOfEnumTypeToDateTimeNullableFromJson(
            Map<String, dynamic> json) =>
        SimpleClassOfEnumTypeToDateTimeNullable(
          (json['value'] as Map<String, dynamic>).map(
            (k, e) => MapEntry(_$enumDecode(_$EnumTypeEnumMap, k),
                e == null ? null : DateTime.parse(e as String)),
          ),
        );

Map<String, dynamic> _$SimpleClassOfEnumTypeToDateTimeNullableToJson(
        SimpleClassOfEnumTypeToDateTimeNullable instance) =>
    <String, dynamic>{
      'value': instance.value
          .map((k, e) => MapEntry(_$EnumTypeEnumMap[k], e?.toIso8601String())),
    };

SimpleClassNullableOfEnumTypeToDateTimeNullable
    _$SimpleClassNullableOfEnumTypeToDateTimeNullableFromJson(
            Map<String, dynamic> json) =>
        SimpleClassNullableOfEnumTypeToDateTimeNullable(
          (json['value'] as Map<String, dynamic>?)?.map(
            (k, e) => MapEntry(_$enumDecode(_$EnumTypeEnumMap, k),
                e == null ? null : DateTime.parse(e as String)),
          ),
        );

Map<String, dynamic> _$SimpleClassNullableOfEnumTypeToDateTimeNullableToJson(
        SimpleClassNullableOfEnumTypeToDateTimeNullable instance) =>
    <String, dynamic>{
      'value': instance.value
          ?.map((k, e) => MapEntry(_$EnumTypeEnumMap[k], e?.toIso8601String())),
    };

SimpleClassOfIntToDateTimeNullable _$SimpleClassOfIntToDateTimeNullableFromJson(
        Map<String, dynamic> json) =>
    SimpleClassOfIntToDateTimeNullable(
      (json['value'] as Map<String, dynamic>).map(
        (k, e) => MapEntry(
            int.parse(k), e == null ? null : DateTime.parse(e as String)),
      ),
    );

Map<String, dynamic> _$SimpleClassOfIntToDateTimeNullableToJson(
        SimpleClassOfIntToDateTimeNullable instance) =>
    <String, dynamic>{
      'value': instance.value
          .map((k, e) => MapEntry(k.toString(), e?.toIso8601String())),
    };

SimpleClassNullableOfIntToDateTimeNullable
    _$SimpleClassNullableOfIntToDateTimeNullableFromJson(
            Map<String, dynamic> json) =>
        SimpleClassNullableOfIntToDateTimeNullable(
          (json['value'] as Map<String, dynamic>?)?.map(
            (k, e) => MapEntry(
                int.parse(k), e == null ? null : DateTime.parse(e as String)),
          ),
        );

Map<String, dynamic> _$SimpleClassNullableOfIntToDateTimeNullableToJson(
        SimpleClassNullableOfIntToDateTimeNullable instance) =>
    <String, dynamic>{
      'value': instance.value
          ?.map((k, e) => MapEntry(k.toString(), e?.toIso8601String())),
    };

SimpleClassOfObjectToDateTimeNullable
    _$SimpleClassOfObjectToDateTimeNullableFromJson(
            Map<String, dynamic> json) =>
        SimpleClassOfObjectToDateTimeNullable(
          (json['value'] as Map<String, dynamic>).map(
            (k, e) =>
                MapEntry(k, e == null ? null : DateTime.parse(e as String)),
          ),
        );

Map<String, dynamic> _$SimpleClassOfObjectToDateTimeNullableToJson(
        SimpleClassOfObjectToDateTimeNullable instance) =>
    <String, dynamic>{
      'value': instance.value.map((k, e) => MapEntry(k, e?.toIso8601String())),
    };

SimpleClassNullableOfObjectToDateTimeNullable
    _$SimpleClassNullableOfObjectToDateTimeNullableFromJson(
            Map<String, dynamic> json) =>
        SimpleClassNullableOfObjectToDateTimeNullable(
          (json['value'] as Map<String, dynamic>?)?.map(
            (k, e) =>
                MapEntry(k, e == null ? null : DateTime.parse(e as String)),
          ),
        );

Map<String, dynamic> _$SimpleClassNullableOfObjectToDateTimeNullableToJson(
        SimpleClassNullableOfObjectToDateTimeNullable instance) =>
    <String, dynamic>{
      'value': instance.value?.map((k, e) => MapEntry(k, e?.toIso8601String())),
    };

SimpleClassOfStringToDateTimeNullable
    _$SimpleClassOfStringToDateTimeNullableFromJson(
            Map<String, dynamic> json) =>
        SimpleClassOfStringToDateTimeNullable(
          (json['value'] as Map<String, dynamic>).map(
            (k, e) =>
                MapEntry(k, e == null ? null : DateTime.parse(e as String)),
          ),
        );

Map<String, dynamic> _$SimpleClassOfStringToDateTimeNullableToJson(
        SimpleClassOfStringToDateTimeNullable instance) =>
    <String, dynamic>{
      'value': instance.value.map((k, e) => MapEntry(k, e?.toIso8601String())),
    };

SimpleClassNullableOfStringToDateTimeNullable
    _$SimpleClassNullableOfStringToDateTimeNullableFromJson(
            Map<String, dynamic> json) =>
        SimpleClassNullableOfStringToDateTimeNullable(
          (json['value'] as Map<String, dynamic>?)?.map(
            (k, e) =>
                MapEntry(k, e == null ? null : DateTime.parse(e as String)),
          ),
        );

Map<String, dynamic> _$SimpleClassNullableOfStringToDateTimeNullableToJson(
        SimpleClassNullableOfStringToDateTimeNullable instance) =>
    <String, dynamic>{
      'value': instance.value?.map((k, e) => MapEntry(k, e?.toIso8601String())),
    };

SimpleClassOfUriToDateTimeNullable _$SimpleClassOfUriToDateTimeNullableFromJson(
        Map<String, dynamic> json) =>
    SimpleClassOfUriToDateTimeNullable(
      (json['value'] as Map<String, dynamic>).map(
        (k, e) => MapEntry(
            Uri.parse(k), e == null ? null : DateTime.parse(e as String)),
      ),
    );

Map<String, dynamic> _$SimpleClassOfUriToDateTimeNullableToJson(
        SimpleClassOfUriToDateTimeNullable instance) =>
    <String, dynamic>{
      'value': instance.value
          .map((k, e) => MapEntry(k.toString(), e?.toIso8601String())),
    };

SimpleClassNullableOfUriToDateTimeNullable
    _$SimpleClassNullableOfUriToDateTimeNullableFromJson(
            Map<String, dynamic> json) =>
        SimpleClassNullableOfUriToDateTimeNullable(
          (json['value'] as Map<String, dynamic>?)?.map(
            (k, e) => MapEntry(
                Uri.parse(k), e == null ? null : DateTime.parse(e as String)),
          ),
        );

Map<String, dynamic> _$SimpleClassNullableOfUriToDateTimeNullableToJson(
        SimpleClassNullableOfUriToDateTimeNullable instance) =>
    <String, dynamic>{
      'value': instance.value
          ?.map((k, e) => MapEntry(k.toString(), e?.toIso8601String())),
    };

SimpleClassOfBigIntToDouble _$SimpleClassOfBigIntToDoubleFromJson(
        Map<String, dynamic> json) =>
    SimpleClassOfBigIntToDouble(
      (json['value'] as Map<String, dynamic>).map(
        (k, e) => MapEntry(BigInt.parse(k), (e as num).toDouble()),
      ),
    );

Map<String, dynamic> _$SimpleClassOfBigIntToDoubleToJson(
        SimpleClassOfBigIntToDouble instance) =>
    <String, dynamic>{
      'value': instance.value.map((k, e) => MapEntry(k.toString(), e)),
    };

SimpleClassNullableOfBigIntToDouble
    _$SimpleClassNullableOfBigIntToDoubleFromJson(Map<String, dynamic> json) =>
        SimpleClassNullableOfBigIntToDouble(
          (json['value'] as Map<String, dynamic>?)?.map(
            (k, e) => MapEntry(BigInt.parse(k), (e as num).toDouble()),
          ),
        );

Map<String, dynamic> _$SimpleClassNullableOfBigIntToDoubleToJson(
        SimpleClassNullableOfBigIntToDouble instance) =>
    <String, dynamic>{
      'value': instance.value?.map((k, e) => MapEntry(k.toString(), e)),
    };

SimpleClassOfDateTimeToDouble _$SimpleClassOfDateTimeToDoubleFromJson(
        Map<String, dynamic> json) =>
    SimpleClassOfDateTimeToDouble(
      (json['value'] as Map<String, dynamic>).map(
        (k, e) => MapEntry(DateTime.parse(k), (e as num).toDouble()),
      ),
    );

Map<String, dynamic> _$SimpleClassOfDateTimeToDoubleToJson(
        SimpleClassOfDateTimeToDouble instance) =>
    <String, dynamic>{
      'value': instance.value.map((k, e) => MapEntry(k.toIso8601String(), e)),
    };

SimpleClassNullableOfDateTimeToDouble
    _$SimpleClassNullableOfDateTimeToDoubleFromJson(
            Map<String, dynamic> json) =>
        SimpleClassNullableOfDateTimeToDouble(
          (json['value'] as Map<String, dynamic>?)?.map(
            (k, e) => MapEntry(DateTime.parse(k), (e as num).toDouble()),
          ),
        );

Map<String, dynamic> _$SimpleClassNullableOfDateTimeToDoubleToJson(
        SimpleClassNullableOfDateTimeToDouble instance) =>
    <String, dynamic>{
      'value': instance.value?.map((k, e) => MapEntry(k.toIso8601String(), e)),
    };

SimpleClassOfDynamicToDouble _$SimpleClassOfDynamicToDoubleFromJson(
<<<<<<< HEAD
        Map<String, dynamic> json) =>
    SimpleClassOfDynamicToDouble(
      Map<String, double>.from(json['value'] as Map),
    );
=======
    Map<String, dynamic> json) {
  return SimpleClassOfDynamicToDouble(
    (json['value'] as Map<String, dynamic>).map(
      (k, e) => MapEntry(k, (e as num).toDouble()),
    ),
  );
}
>>>>>>> 5d299e03

Map<String, dynamic> _$SimpleClassOfDynamicToDoubleToJson(
        SimpleClassOfDynamicToDouble instance) =>
    <String, dynamic>{
      'value': instance.value,
    };

SimpleClassNullableOfDynamicToDouble
    _$SimpleClassNullableOfDynamicToDoubleFromJson(Map<String, dynamic> json) =>
        SimpleClassNullableOfDynamicToDouble(
          (json['value'] as Map<String, dynamic>?)?.map(
            (k, e) => MapEntry(k, (e as num).toDouble()),
          ),
        );

Map<String, dynamic> _$SimpleClassNullableOfDynamicToDoubleToJson(
        SimpleClassNullableOfDynamicToDouble instance) =>
    <String, dynamic>{
      'value': instance.value,
    };

SimpleClassOfEnumTypeToDouble _$SimpleClassOfEnumTypeToDoubleFromJson(
        Map<String, dynamic> json) =>
    SimpleClassOfEnumTypeToDouble(
      (json['value'] as Map<String, dynamic>).map(
        (k, e) =>
            MapEntry(_$enumDecode(_$EnumTypeEnumMap, k), (e as num).toDouble()),
      ),
    );

Map<String, dynamic> _$SimpleClassOfEnumTypeToDoubleToJson(
        SimpleClassOfEnumTypeToDouble instance) =>
    <String, dynamic>{
      'value': instance.value.map((k, e) => MapEntry(_$EnumTypeEnumMap[k], e)),
    };

SimpleClassNullableOfEnumTypeToDouble
    _$SimpleClassNullableOfEnumTypeToDoubleFromJson(
            Map<String, dynamic> json) =>
        SimpleClassNullableOfEnumTypeToDouble(
          (json['value'] as Map<String, dynamic>?)?.map(
            (k, e) => MapEntry(
                _$enumDecode(_$EnumTypeEnumMap, k), (e as num).toDouble()),
          ),
        );

Map<String, dynamic> _$SimpleClassNullableOfEnumTypeToDoubleToJson(
        SimpleClassNullableOfEnumTypeToDouble instance) =>
    <String, dynamic>{
      'value': instance.value?.map((k, e) => MapEntry(_$EnumTypeEnumMap[k], e)),
    };

SimpleClassOfIntToDouble _$SimpleClassOfIntToDoubleFromJson(
        Map<String, dynamic> json) =>
    SimpleClassOfIntToDouble(
      (json['value'] as Map<String, dynamic>).map(
        (k, e) => MapEntry(int.parse(k), (e as num).toDouble()),
      ),
    );

Map<String, dynamic> _$SimpleClassOfIntToDoubleToJson(
        SimpleClassOfIntToDouble instance) =>
    <String, dynamic>{
      'value': instance.value.map((k, e) => MapEntry(k.toString(), e)),
    };

SimpleClassNullableOfIntToDouble _$SimpleClassNullableOfIntToDoubleFromJson(
        Map<String, dynamic> json) =>
    SimpleClassNullableOfIntToDouble(
      (json['value'] as Map<String, dynamic>?)?.map(
        (k, e) => MapEntry(int.parse(k), (e as num).toDouble()),
      ),
    );

Map<String, dynamic> _$SimpleClassNullableOfIntToDoubleToJson(
        SimpleClassNullableOfIntToDouble instance) =>
    <String, dynamic>{
      'value': instance.value?.map((k, e) => MapEntry(k.toString(), e)),
    };

SimpleClassOfObjectToDouble _$SimpleClassOfObjectToDoubleFromJson(
<<<<<<< HEAD
        Map<String, dynamic> json) =>
    SimpleClassOfObjectToDouble(
      Map<String, double>.from(json['value'] as Map),
    );
=======
    Map<String, dynamic> json) {
  return SimpleClassOfObjectToDouble(
    (json['value'] as Map<String, dynamic>).map(
      (k, e) => MapEntry(k, (e as num).toDouble()),
    ),
  );
}
>>>>>>> 5d299e03

Map<String, dynamic> _$SimpleClassOfObjectToDoubleToJson(
        SimpleClassOfObjectToDouble instance) =>
    <String, dynamic>{
      'value': instance.value,
    };

SimpleClassNullableOfObjectToDouble
    _$SimpleClassNullableOfObjectToDoubleFromJson(Map<String, dynamic> json) =>
        SimpleClassNullableOfObjectToDouble(
          (json['value'] as Map<String, dynamic>?)?.map(
            (k, e) => MapEntry(k, (e as num).toDouble()),
          ),
        );

Map<String, dynamic> _$SimpleClassNullableOfObjectToDoubleToJson(
        SimpleClassNullableOfObjectToDouble instance) =>
    <String, dynamic>{
      'value': instance.value,
    };

SimpleClassOfStringToDouble _$SimpleClassOfStringToDoubleFromJson(
<<<<<<< HEAD
        Map<String, dynamic> json) =>
    SimpleClassOfStringToDouble(
      Map<String, double>.from(json['value'] as Map),
    );
=======
    Map<String, dynamic> json) {
  return SimpleClassOfStringToDouble(
    (json['value'] as Map<String, dynamic>).map(
      (k, e) => MapEntry(k, (e as num).toDouble()),
    ),
  );
}
>>>>>>> 5d299e03

Map<String, dynamic> _$SimpleClassOfStringToDoubleToJson(
        SimpleClassOfStringToDouble instance) =>
    <String, dynamic>{
      'value': instance.value,
    };

SimpleClassNullableOfStringToDouble
    _$SimpleClassNullableOfStringToDoubleFromJson(Map<String, dynamic> json) =>
        SimpleClassNullableOfStringToDouble(
          (json['value'] as Map<String, dynamic>?)?.map(
            (k, e) => MapEntry(k, (e as num).toDouble()),
          ),
        );

Map<String, dynamic> _$SimpleClassNullableOfStringToDoubleToJson(
        SimpleClassNullableOfStringToDouble instance) =>
    <String, dynamic>{
      'value': instance.value,
    };

SimpleClassOfUriToDouble _$SimpleClassOfUriToDoubleFromJson(
        Map<String, dynamic> json) =>
    SimpleClassOfUriToDouble(
      (json['value'] as Map<String, dynamic>).map(
        (k, e) => MapEntry(Uri.parse(k), (e as num).toDouble()),
      ),
    );

Map<String, dynamic> _$SimpleClassOfUriToDoubleToJson(
        SimpleClassOfUriToDouble instance) =>
    <String, dynamic>{
      'value': instance.value.map((k, e) => MapEntry(k.toString(), e)),
    };

SimpleClassNullableOfUriToDouble _$SimpleClassNullableOfUriToDoubleFromJson(
        Map<String, dynamic> json) =>
    SimpleClassNullableOfUriToDouble(
      (json['value'] as Map<String, dynamic>?)?.map(
        (k, e) => MapEntry(Uri.parse(k), (e as num).toDouble()),
      ),
    );

Map<String, dynamic> _$SimpleClassNullableOfUriToDoubleToJson(
        SimpleClassNullableOfUriToDouble instance) =>
    <String, dynamic>{
      'value': instance.value?.map((k, e) => MapEntry(k.toString(), e)),
    };

SimpleClassOfBigIntToDoubleNullable
    _$SimpleClassOfBigIntToDoubleNullableFromJson(Map<String, dynamic> json) =>
        SimpleClassOfBigIntToDoubleNullable(
          (json['value'] as Map<String, dynamic>).map(
            (k, e) => MapEntry(BigInt.parse(k), (e as num?)?.toDouble()),
          ),
        );

Map<String, dynamic> _$SimpleClassOfBigIntToDoubleNullableToJson(
        SimpleClassOfBigIntToDoubleNullable instance) =>
    <String, dynamic>{
      'value': instance.value.map((k, e) => MapEntry(k.toString(), e)),
    };

SimpleClassNullableOfBigIntToDoubleNullable
    _$SimpleClassNullableOfBigIntToDoubleNullableFromJson(
            Map<String, dynamic> json) =>
        SimpleClassNullableOfBigIntToDoubleNullable(
          (json['value'] as Map<String, dynamic>?)?.map(
            (k, e) => MapEntry(BigInt.parse(k), (e as num?)?.toDouble()),
          ),
        );

Map<String, dynamic> _$SimpleClassNullableOfBigIntToDoubleNullableToJson(
        SimpleClassNullableOfBigIntToDoubleNullable instance) =>
    <String, dynamic>{
      'value': instance.value?.map((k, e) => MapEntry(k.toString(), e)),
    };

SimpleClassOfDateTimeToDoubleNullable
    _$SimpleClassOfDateTimeToDoubleNullableFromJson(
            Map<String, dynamic> json) =>
        SimpleClassOfDateTimeToDoubleNullable(
          (json['value'] as Map<String, dynamic>).map(
            (k, e) => MapEntry(DateTime.parse(k), (e as num?)?.toDouble()),
          ),
        );

Map<String, dynamic> _$SimpleClassOfDateTimeToDoubleNullableToJson(
        SimpleClassOfDateTimeToDoubleNullable instance) =>
    <String, dynamic>{
      'value': instance.value.map((k, e) => MapEntry(k.toIso8601String(), e)),
    };

SimpleClassNullableOfDateTimeToDoubleNullable
    _$SimpleClassNullableOfDateTimeToDoubleNullableFromJson(
            Map<String, dynamic> json) =>
        SimpleClassNullableOfDateTimeToDoubleNullable(
          (json['value'] as Map<String, dynamic>?)?.map(
            (k, e) => MapEntry(DateTime.parse(k), (e as num?)?.toDouble()),
          ),
        );

Map<String, dynamic> _$SimpleClassNullableOfDateTimeToDoubleNullableToJson(
        SimpleClassNullableOfDateTimeToDoubleNullable instance) =>
    <String, dynamic>{
      'value': instance.value?.map((k, e) => MapEntry(k.toIso8601String(), e)),
    };

SimpleClassOfDynamicToDoubleNullable
<<<<<<< HEAD
    _$SimpleClassOfDynamicToDoubleNullableFromJson(Map<String, dynamic> json) =>
        SimpleClassOfDynamicToDoubleNullable(
          Map<String, double?>.from(json['value'] as Map),
        );
=======
    _$SimpleClassOfDynamicToDoubleNullableFromJson(Map<String, dynamic> json) {
  return SimpleClassOfDynamicToDoubleNullable(
    (json['value'] as Map<String, dynamic>).map(
      (k, e) => MapEntry(k, (e as num?)?.toDouble()),
    ),
  );
}
>>>>>>> 5d299e03

Map<String, dynamic> _$SimpleClassOfDynamicToDoubleNullableToJson(
        SimpleClassOfDynamicToDoubleNullable instance) =>
    <String, dynamic>{
      'value': instance.value,
    };

SimpleClassNullableOfDynamicToDoubleNullable
    _$SimpleClassNullableOfDynamicToDoubleNullableFromJson(
            Map<String, dynamic> json) =>
        SimpleClassNullableOfDynamicToDoubleNullable(
          (json['value'] as Map<String, dynamic>?)?.map(
            (k, e) => MapEntry(k, (e as num?)?.toDouble()),
          ),
        );

Map<String, dynamic> _$SimpleClassNullableOfDynamicToDoubleNullableToJson(
        SimpleClassNullableOfDynamicToDoubleNullable instance) =>
    <String, dynamic>{
      'value': instance.value,
    };

SimpleClassOfEnumTypeToDoubleNullable
    _$SimpleClassOfEnumTypeToDoubleNullableFromJson(
            Map<String, dynamic> json) =>
        SimpleClassOfEnumTypeToDoubleNullable(
          (json['value'] as Map<String, dynamic>).map(
            (k, e) => MapEntry(
                _$enumDecode(_$EnumTypeEnumMap, k), (e as num?)?.toDouble()),
          ),
        );

Map<String, dynamic> _$SimpleClassOfEnumTypeToDoubleNullableToJson(
        SimpleClassOfEnumTypeToDoubleNullable instance) =>
    <String, dynamic>{
      'value': instance.value.map((k, e) => MapEntry(_$EnumTypeEnumMap[k], e)),
    };

SimpleClassNullableOfEnumTypeToDoubleNullable
    _$SimpleClassNullableOfEnumTypeToDoubleNullableFromJson(
            Map<String, dynamic> json) =>
        SimpleClassNullableOfEnumTypeToDoubleNullable(
          (json['value'] as Map<String, dynamic>?)?.map(
            (k, e) => MapEntry(
                _$enumDecode(_$EnumTypeEnumMap, k), (e as num?)?.toDouble()),
          ),
        );

Map<String, dynamic> _$SimpleClassNullableOfEnumTypeToDoubleNullableToJson(
        SimpleClassNullableOfEnumTypeToDoubleNullable instance) =>
    <String, dynamic>{
      'value': instance.value?.map((k, e) => MapEntry(_$EnumTypeEnumMap[k], e)),
    };

SimpleClassOfIntToDoubleNullable _$SimpleClassOfIntToDoubleNullableFromJson(
        Map<String, dynamic> json) =>
    SimpleClassOfIntToDoubleNullable(
      (json['value'] as Map<String, dynamic>).map(
        (k, e) => MapEntry(int.parse(k), (e as num?)?.toDouble()),
      ),
    );

Map<String, dynamic> _$SimpleClassOfIntToDoubleNullableToJson(
        SimpleClassOfIntToDoubleNullable instance) =>
    <String, dynamic>{
      'value': instance.value.map((k, e) => MapEntry(k.toString(), e)),
    };

SimpleClassNullableOfIntToDoubleNullable
    _$SimpleClassNullableOfIntToDoubleNullableFromJson(
            Map<String, dynamic> json) =>
        SimpleClassNullableOfIntToDoubleNullable(
          (json['value'] as Map<String, dynamic>?)?.map(
            (k, e) => MapEntry(int.parse(k), (e as num?)?.toDouble()),
          ),
        );

Map<String, dynamic> _$SimpleClassNullableOfIntToDoubleNullableToJson(
        SimpleClassNullableOfIntToDoubleNullable instance) =>
    <String, dynamic>{
      'value': instance.value?.map((k, e) => MapEntry(k.toString(), e)),
    };

SimpleClassOfObjectToDoubleNullable
<<<<<<< HEAD
    _$SimpleClassOfObjectToDoubleNullableFromJson(Map<String, dynamic> json) =>
        SimpleClassOfObjectToDoubleNullable(
          Map<String, double?>.from(json['value'] as Map),
        );
=======
    _$SimpleClassOfObjectToDoubleNullableFromJson(Map<String, dynamic> json) {
  return SimpleClassOfObjectToDoubleNullable(
    (json['value'] as Map<String, dynamic>).map(
      (k, e) => MapEntry(k, (e as num?)?.toDouble()),
    ),
  );
}
>>>>>>> 5d299e03

Map<String, dynamic> _$SimpleClassOfObjectToDoubleNullableToJson(
        SimpleClassOfObjectToDoubleNullable instance) =>
    <String, dynamic>{
      'value': instance.value,
    };

SimpleClassNullableOfObjectToDoubleNullable
    _$SimpleClassNullableOfObjectToDoubleNullableFromJson(
            Map<String, dynamic> json) =>
        SimpleClassNullableOfObjectToDoubleNullable(
          (json['value'] as Map<String, dynamic>?)?.map(
            (k, e) => MapEntry(k, (e as num?)?.toDouble()),
          ),
        );

Map<String, dynamic> _$SimpleClassNullableOfObjectToDoubleNullableToJson(
        SimpleClassNullableOfObjectToDoubleNullable instance) =>
    <String, dynamic>{
      'value': instance.value,
    };

SimpleClassOfStringToDoubleNullable
<<<<<<< HEAD
    _$SimpleClassOfStringToDoubleNullableFromJson(Map<String, dynamic> json) =>
        SimpleClassOfStringToDoubleNullable(
          Map<String, double?>.from(json['value'] as Map),
        );
=======
    _$SimpleClassOfStringToDoubleNullableFromJson(Map<String, dynamic> json) {
  return SimpleClassOfStringToDoubleNullable(
    (json['value'] as Map<String, dynamic>).map(
      (k, e) => MapEntry(k, (e as num?)?.toDouble()),
    ),
  );
}
>>>>>>> 5d299e03

Map<String, dynamic> _$SimpleClassOfStringToDoubleNullableToJson(
        SimpleClassOfStringToDoubleNullable instance) =>
    <String, dynamic>{
      'value': instance.value,
    };

SimpleClassNullableOfStringToDoubleNullable
    _$SimpleClassNullableOfStringToDoubleNullableFromJson(
            Map<String, dynamic> json) =>
        SimpleClassNullableOfStringToDoubleNullable(
          (json['value'] as Map<String, dynamic>?)?.map(
            (k, e) => MapEntry(k, (e as num?)?.toDouble()),
          ),
        );

Map<String, dynamic> _$SimpleClassNullableOfStringToDoubleNullableToJson(
        SimpleClassNullableOfStringToDoubleNullable instance) =>
    <String, dynamic>{
      'value': instance.value,
    };

SimpleClassOfUriToDoubleNullable _$SimpleClassOfUriToDoubleNullableFromJson(
        Map<String, dynamic> json) =>
    SimpleClassOfUriToDoubleNullable(
      (json['value'] as Map<String, dynamic>).map(
        (k, e) => MapEntry(Uri.parse(k), (e as num?)?.toDouble()),
      ),
    );

Map<String, dynamic> _$SimpleClassOfUriToDoubleNullableToJson(
        SimpleClassOfUriToDoubleNullable instance) =>
    <String, dynamic>{
      'value': instance.value.map((k, e) => MapEntry(k.toString(), e)),
    };

SimpleClassNullableOfUriToDoubleNullable
    _$SimpleClassNullableOfUriToDoubleNullableFromJson(
            Map<String, dynamic> json) =>
        SimpleClassNullableOfUriToDoubleNullable(
          (json['value'] as Map<String, dynamic>?)?.map(
            (k, e) => MapEntry(Uri.parse(k), (e as num?)?.toDouble()),
          ),
        );

Map<String, dynamic> _$SimpleClassNullableOfUriToDoubleNullableToJson(
        SimpleClassNullableOfUriToDoubleNullable instance) =>
    <String, dynamic>{
      'value': instance.value?.map((k, e) => MapEntry(k.toString(), e)),
    };

SimpleClassOfBigIntToDuration _$SimpleClassOfBigIntToDurationFromJson(
        Map<String, dynamic> json) =>
    SimpleClassOfBigIntToDuration(
      (json['value'] as Map<String, dynamic>).map(
        (k, e) => MapEntry(BigInt.parse(k), Duration(microseconds: e as int)),
      ),
    );

Map<String, dynamic> _$SimpleClassOfBigIntToDurationToJson(
        SimpleClassOfBigIntToDuration instance) =>
    <String, dynamic>{
      'value': instance.value
          .map((k, e) => MapEntry(k.toString(), e.inMicroseconds)),
    };

SimpleClassNullableOfBigIntToDuration
    _$SimpleClassNullableOfBigIntToDurationFromJson(
            Map<String, dynamic> json) =>
        SimpleClassNullableOfBigIntToDuration(
          (json['value'] as Map<String, dynamic>?)?.map(
            (k, e) =>
                MapEntry(BigInt.parse(k), Duration(microseconds: e as int)),
          ),
        );

Map<String, dynamic> _$SimpleClassNullableOfBigIntToDurationToJson(
        SimpleClassNullableOfBigIntToDuration instance) =>
    <String, dynamic>{
      'value': instance.value
          ?.map((k, e) => MapEntry(k.toString(), e.inMicroseconds)),
    };

SimpleClassOfDateTimeToDuration _$SimpleClassOfDateTimeToDurationFromJson(
        Map<String, dynamic> json) =>
    SimpleClassOfDateTimeToDuration(
      (json['value'] as Map<String, dynamic>).map(
        (k, e) => MapEntry(DateTime.parse(k), Duration(microseconds: e as int)),
      ),
    );

Map<String, dynamic> _$SimpleClassOfDateTimeToDurationToJson(
        SimpleClassOfDateTimeToDuration instance) =>
    <String, dynamic>{
      'value': instance.value
          .map((k, e) => MapEntry(k.toIso8601String(), e.inMicroseconds)),
    };

SimpleClassNullableOfDateTimeToDuration
    _$SimpleClassNullableOfDateTimeToDurationFromJson(
            Map<String, dynamic> json) =>
        SimpleClassNullableOfDateTimeToDuration(
          (json['value'] as Map<String, dynamic>?)?.map(
            (k, e) =>
                MapEntry(DateTime.parse(k), Duration(microseconds: e as int)),
          ),
        );

Map<String, dynamic> _$SimpleClassNullableOfDateTimeToDurationToJson(
        SimpleClassNullableOfDateTimeToDuration instance) =>
    <String, dynamic>{
      'value': instance.value
          ?.map((k, e) => MapEntry(k.toIso8601String(), e.inMicroseconds)),
    };

SimpleClassOfDynamicToDuration _$SimpleClassOfDynamicToDurationFromJson(
        Map<String, dynamic> json) =>
    SimpleClassOfDynamicToDuration(
      (json['value'] as Map<String, dynamic>).map(
        (k, e) => MapEntry(k, Duration(microseconds: e as int)),
      ),
    );

Map<String, dynamic> _$SimpleClassOfDynamicToDurationToJson(
        SimpleClassOfDynamicToDuration instance) =>
    <String, dynamic>{
      'value': instance.value.map((k, e) => MapEntry(k, e.inMicroseconds)),
    };

SimpleClassNullableOfDynamicToDuration
    _$SimpleClassNullableOfDynamicToDurationFromJson(
            Map<String, dynamic> json) =>
        SimpleClassNullableOfDynamicToDuration(
          (json['value'] as Map<String, dynamic>?)?.map(
            (k, e) => MapEntry(k, Duration(microseconds: e as int)),
          ),
        );

Map<String, dynamic> _$SimpleClassNullableOfDynamicToDurationToJson(
        SimpleClassNullableOfDynamicToDuration instance) =>
    <String, dynamic>{
      'value': instance.value?.map((k, e) => MapEntry(k, e.inMicroseconds)),
    };

SimpleClassOfEnumTypeToDuration _$SimpleClassOfEnumTypeToDurationFromJson(
        Map<String, dynamic> json) =>
    SimpleClassOfEnumTypeToDuration(
      (json['value'] as Map<String, dynamic>).map(
        (k, e) => MapEntry(_$enumDecode(_$EnumTypeEnumMap, k),
            Duration(microseconds: e as int)),
      ),
    );

Map<String, dynamic> _$SimpleClassOfEnumTypeToDurationToJson(
        SimpleClassOfEnumTypeToDuration instance) =>
    <String, dynamic>{
      'value': instance.value
          .map((k, e) => MapEntry(_$EnumTypeEnumMap[k], e.inMicroseconds)),
    };

SimpleClassNullableOfEnumTypeToDuration
    _$SimpleClassNullableOfEnumTypeToDurationFromJson(
            Map<String, dynamic> json) =>
        SimpleClassNullableOfEnumTypeToDuration(
          (json['value'] as Map<String, dynamic>?)?.map(
            (k, e) => MapEntry(_$enumDecode(_$EnumTypeEnumMap, k),
                Duration(microseconds: e as int)),
          ),
        );

Map<String, dynamic> _$SimpleClassNullableOfEnumTypeToDurationToJson(
        SimpleClassNullableOfEnumTypeToDuration instance) =>
    <String, dynamic>{
      'value': instance.value
          ?.map((k, e) => MapEntry(_$EnumTypeEnumMap[k], e.inMicroseconds)),
    };

SimpleClassOfIntToDuration _$SimpleClassOfIntToDurationFromJson(
        Map<String, dynamic> json) =>
    SimpleClassOfIntToDuration(
      (json['value'] as Map<String, dynamic>).map(
        (k, e) => MapEntry(int.parse(k), Duration(microseconds: e as int)),
      ),
    );

Map<String, dynamic> _$SimpleClassOfIntToDurationToJson(
        SimpleClassOfIntToDuration instance) =>
    <String, dynamic>{
      'value': instance.value
          .map((k, e) => MapEntry(k.toString(), e.inMicroseconds)),
    };

SimpleClassNullableOfIntToDuration _$SimpleClassNullableOfIntToDurationFromJson(
        Map<String, dynamic> json) =>
    SimpleClassNullableOfIntToDuration(
      (json['value'] as Map<String, dynamic>?)?.map(
        (k, e) => MapEntry(int.parse(k), Duration(microseconds: e as int)),
      ),
    );

Map<String, dynamic> _$SimpleClassNullableOfIntToDurationToJson(
        SimpleClassNullableOfIntToDuration instance) =>
    <String, dynamic>{
      'value': instance.value
          ?.map((k, e) => MapEntry(k.toString(), e.inMicroseconds)),
    };

SimpleClassOfObjectToDuration _$SimpleClassOfObjectToDurationFromJson(
        Map<String, dynamic> json) =>
    SimpleClassOfObjectToDuration(
      (json['value'] as Map<String, dynamic>).map(
        (k, e) => MapEntry(k, Duration(microseconds: e as int)),
      ),
    );

Map<String, dynamic> _$SimpleClassOfObjectToDurationToJson(
        SimpleClassOfObjectToDuration instance) =>
    <String, dynamic>{
      'value': instance.value.map((k, e) => MapEntry(k, e.inMicroseconds)),
    };

SimpleClassNullableOfObjectToDuration
    _$SimpleClassNullableOfObjectToDurationFromJson(
            Map<String, dynamic> json) =>
        SimpleClassNullableOfObjectToDuration(
          (json['value'] as Map<String, dynamic>?)?.map(
            (k, e) => MapEntry(k, Duration(microseconds: e as int)),
          ),
        );

Map<String, dynamic> _$SimpleClassNullableOfObjectToDurationToJson(
        SimpleClassNullableOfObjectToDuration instance) =>
    <String, dynamic>{
      'value': instance.value?.map((k, e) => MapEntry(k, e.inMicroseconds)),
    };

SimpleClassOfStringToDuration _$SimpleClassOfStringToDurationFromJson(
        Map<String, dynamic> json) =>
    SimpleClassOfStringToDuration(
      (json['value'] as Map<String, dynamic>).map(
        (k, e) => MapEntry(k, Duration(microseconds: e as int)),
      ),
    );

Map<String, dynamic> _$SimpleClassOfStringToDurationToJson(
        SimpleClassOfStringToDuration instance) =>
    <String, dynamic>{
      'value': instance.value.map((k, e) => MapEntry(k, e.inMicroseconds)),
    };

SimpleClassNullableOfStringToDuration
    _$SimpleClassNullableOfStringToDurationFromJson(
            Map<String, dynamic> json) =>
        SimpleClassNullableOfStringToDuration(
          (json['value'] as Map<String, dynamic>?)?.map(
            (k, e) => MapEntry(k, Duration(microseconds: e as int)),
          ),
        );

Map<String, dynamic> _$SimpleClassNullableOfStringToDurationToJson(
        SimpleClassNullableOfStringToDuration instance) =>
    <String, dynamic>{
      'value': instance.value?.map((k, e) => MapEntry(k, e.inMicroseconds)),
    };

SimpleClassOfUriToDuration _$SimpleClassOfUriToDurationFromJson(
        Map<String, dynamic> json) =>
    SimpleClassOfUriToDuration(
      (json['value'] as Map<String, dynamic>).map(
        (k, e) => MapEntry(Uri.parse(k), Duration(microseconds: e as int)),
      ),
    );

Map<String, dynamic> _$SimpleClassOfUriToDurationToJson(
        SimpleClassOfUriToDuration instance) =>
    <String, dynamic>{
      'value': instance.value
          .map((k, e) => MapEntry(k.toString(), e.inMicroseconds)),
    };

SimpleClassNullableOfUriToDuration _$SimpleClassNullableOfUriToDurationFromJson(
        Map<String, dynamic> json) =>
    SimpleClassNullableOfUriToDuration(
      (json['value'] as Map<String, dynamic>?)?.map(
        (k, e) => MapEntry(Uri.parse(k), Duration(microseconds: e as int)),
      ),
    );

Map<String, dynamic> _$SimpleClassNullableOfUriToDurationToJson(
        SimpleClassNullableOfUriToDuration instance) =>
    <String, dynamic>{
      'value': instance.value
          ?.map((k, e) => MapEntry(k.toString(), e.inMicroseconds)),
    };

SimpleClassOfBigIntToDurationNullable
    _$SimpleClassOfBigIntToDurationNullableFromJson(
            Map<String, dynamic> json) =>
        SimpleClassOfBigIntToDurationNullable(
          (json['value'] as Map<String, dynamic>).map(
            (k, e) => MapEntry(BigInt.parse(k),
                e == null ? null : Duration(microseconds: e as int)),
          ),
        );

Map<String, dynamic> _$SimpleClassOfBigIntToDurationNullableToJson(
        SimpleClassOfBigIntToDurationNullable instance) =>
    <String, dynamic>{
      'value': instance.value
          .map((k, e) => MapEntry(k.toString(), e?.inMicroseconds)),
    };

SimpleClassNullableOfBigIntToDurationNullable
    _$SimpleClassNullableOfBigIntToDurationNullableFromJson(
            Map<String, dynamic> json) =>
        SimpleClassNullableOfBigIntToDurationNullable(
          (json['value'] as Map<String, dynamic>?)?.map(
            (k, e) => MapEntry(BigInt.parse(k),
                e == null ? null : Duration(microseconds: e as int)),
          ),
        );

Map<String, dynamic> _$SimpleClassNullableOfBigIntToDurationNullableToJson(
        SimpleClassNullableOfBigIntToDurationNullable instance) =>
    <String, dynamic>{
      'value': instance.value
          ?.map((k, e) => MapEntry(k.toString(), e?.inMicroseconds)),
    };

SimpleClassOfDateTimeToDurationNullable
    _$SimpleClassOfDateTimeToDurationNullableFromJson(
            Map<String, dynamic> json) =>
        SimpleClassOfDateTimeToDurationNullable(
          (json['value'] as Map<String, dynamic>).map(
            (k, e) => MapEntry(DateTime.parse(k),
                e == null ? null : Duration(microseconds: e as int)),
          ),
        );

Map<String, dynamic> _$SimpleClassOfDateTimeToDurationNullableToJson(
        SimpleClassOfDateTimeToDurationNullable instance) =>
    <String, dynamic>{
      'value': instance.value
          .map((k, e) => MapEntry(k.toIso8601String(), e?.inMicroseconds)),
    };

SimpleClassNullableOfDateTimeToDurationNullable
    _$SimpleClassNullableOfDateTimeToDurationNullableFromJson(
            Map<String, dynamic> json) =>
        SimpleClassNullableOfDateTimeToDurationNullable(
          (json['value'] as Map<String, dynamic>?)?.map(
            (k, e) => MapEntry(DateTime.parse(k),
                e == null ? null : Duration(microseconds: e as int)),
          ),
        );

Map<String, dynamic> _$SimpleClassNullableOfDateTimeToDurationNullableToJson(
        SimpleClassNullableOfDateTimeToDurationNullable instance) =>
    <String, dynamic>{
      'value': instance.value
          ?.map((k, e) => MapEntry(k.toIso8601String(), e?.inMicroseconds)),
    };

SimpleClassOfDynamicToDurationNullable
    _$SimpleClassOfDynamicToDurationNullableFromJson(
            Map<String, dynamic> json) =>
        SimpleClassOfDynamicToDurationNullable(
          (json['value'] as Map<String, dynamic>).map(
            (k, e) => MapEntry(
                k, e == null ? null : Duration(microseconds: e as int)),
          ),
        );

Map<String, dynamic> _$SimpleClassOfDynamicToDurationNullableToJson(
        SimpleClassOfDynamicToDurationNullable instance) =>
    <String, dynamic>{
      'value': instance.value.map((k, e) => MapEntry(k, e?.inMicroseconds)),
    };

SimpleClassNullableOfDynamicToDurationNullable
    _$SimpleClassNullableOfDynamicToDurationNullableFromJson(
            Map<String, dynamic> json) =>
        SimpleClassNullableOfDynamicToDurationNullable(
          (json['value'] as Map<String, dynamic>?)?.map(
            (k, e) => MapEntry(
                k, e == null ? null : Duration(microseconds: e as int)),
          ),
        );

Map<String, dynamic> _$SimpleClassNullableOfDynamicToDurationNullableToJson(
        SimpleClassNullableOfDynamicToDurationNullable instance) =>
    <String, dynamic>{
      'value': instance.value?.map((k, e) => MapEntry(k, e?.inMicroseconds)),
    };

SimpleClassOfEnumTypeToDurationNullable
    _$SimpleClassOfEnumTypeToDurationNullableFromJson(
            Map<String, dynamic> json) =>
        SimpleClassOfEnumTypeToDurationNullable(
          (json['value'] as Map<String, dynamic>).map(
            (k, e) => MapEntry(_$enumDecode(_$EnumTypeEnumMap, k),
                e == null ? null : Duration(microseconds: e as int)),
          ),
        );

Map<String, dynamic> _$SimpleClassOfEnumTypeToDurationNullableToJson(
        SimpleClassOfEnumTypeToDurationNullable instance) =>
    <String, dynamic>{
      'value': instance.value
          .map((k, e) => MapEntry(_$EnumTypeEnumMap[k], e?.inMicroseconds)),
    };

SimpleClassNullableOfEnumTypeToDurationNullable
    _$SimpleClassNullableOfEnumTypeToDurationNullableFromJson(
            Map<String, dynamic> json) =>
        SimpleClassNullableOfEnumTypeToDurationNullable(
          (json['value'] as Map<String, dynamic>?)?.map(
            (k, e) => MapEntry(_$enumDecode(_$EnumTypeEnumMap, k),
                e == null ? null : Duration(microseconds: e as int)),
          ),
        );

Map<String, dynamic> _$SimpleClassNullableOfEnumTypeToDurationNullableToJson(
        SimpleClassNullableOfEnumTypeToDurationNullable instance) =>
    <String, dynamic>{
      'value': instance.value
          ?.map((k, e) => MapEntry(_$EnumTypeEnumMap[k], e?.inMicroseconds)),
    };

SimpleClassOfIntToDurationNullable _$SimpleClassOfIntToDurationNullableFromJson(
        Map<String, dynamic> json) =>
    SimpleClassOfIntToDurationNullable(
      (json['value'] as Map<String, dynamic>).map(
        (k, e) => MapEntry(
            int.parse(k), e == null ? null : Duration(microseconds: e as int)),
      ),
    );

Map<String, dynamic> _$SimpleClassOfIntToDurationNullableToJson(
        SimpleClassOfIntToDurationNullable instance) =>
    <String, dynamic>{
      'value': instance.value
          .map((k, e) => MapEntry(k.toString(), e?.inMicroseconds)),
    };

SimpleClassNullableOfIntToDurationNullable
    _$SimpleClassNullableOfIntToDurationNullableFromJson(
            Map<String, dynamic> json) =>
        SimpleClassNullableOfIntToDurationNullable(
          (json['value'] as Map<String, dynamic>?)?.map(
            (k, e) => MapEntry(int.parse(k),
                e == null ? null : Duration(microseconds: e as int)),
          ),
        );

Map<String, dynamic> _$SimpleClassNullableOfIntToDurationNullableToJson(
        SimpleClassNullableOfIntToDurationNullable instance) =>
    <String, dynamic>{
      'value': instance.value
          ?.map((k, e) => MapEntry(k.toString(), e?.inMicroseconds)),
    };

SimpleClassOfObjectToDurationNullable
    _$SimpleClassOfObjectToDurationNullableFromJson(
            Map<String, dynamic> json) =>
        SimpleClassOfObjectToDurationNullable(
          (json['value'] as Map<String, dynamic>).map(
            (k, e) => MapEntry(
                k, e == null ? null : Duration(microseconds: e as int)),
          ),
        );

Map<String, dynamic> _$SimpleClassOfObjectToDurationNullableToJson(
        SimpleClassOfObjectToDurationNullable instance) =>
    <String, dynamic>{
      'value': instance.value.map((k, e) => MapEntry(k, e?.inMicroseconds)),
    };

SimpleClassNullableOfObjectToDurationNullable
    _$SimpleClassNullableOfObjectToDurationNullableFromJson(
            Map<String, dynamic> json) =>
        SimpleClassNullableOfObjectToDurationNullable(
          (json['value'] as Map<String, dynamic>?)?.map(
            (k, e) => MapEntry(
                k, e == null ? null : Duration(microseconds: e as int)),
          ),
        );

Map<String, dynamic> _$SimpleClassNullableOfObjectToDurationNullableToJson(
        SimpleClassNullableOfObjectToDurationNullable instance) =>
    <String, dynamic>{
      'value': instance.value?.map((k, e) => MapEntry(k, e?.inMicroseconds)),
    };

SimpleClassOfStringToDurationNullable
    _$SimpleClassOfStringToDurationNullableFromJson(
            Map<String, dynamic> json) =>
        SimpleClassOfStringToDurationNullable(
          (json['value'] as Map<String, dynamic>).map(
            (k, e) => MapEntry(
                k, e == null ? null : Duration(microseconds: e as int)),
          ),
        );

Map<String, dynamic> _$SimpleClassOfStringToDurationNullableToJson(
        SimpleClassOfStringToDurationNullable instance) =>
    <String, dynamic>{
      'value': instance.value.map((k, e) => MapEntry(k, e?.inMicroseconds)),
    };

SimpleClassNullableOfStringToDurationNullable
    _$SimpleClassNullableOfStringToDurationNullableFromJson(
            Map<String, dynamic> json) =>
        SimpleClassNullableOfStringToDurationNullable(
          (json['value'] as Map<String, dynamic>?)?.map(
            (k, e) => MapEntry(
                k, e == null ? null : Duration(microseconds: e as int)),
          ),
        );

Map<String, dynamic> _$SimpleClassNullableOfStringToDurationNullableToJson(
        SimpleClassNullableOfStringToDurationNullable instance) =>
    <String, dynamic>{
      'value': instance.value?.map((k, e) => MapEntry(k, e?.inMicroseconds)),
    };

SimpleClassOfUriToDurationNullable _$SimpleClassOfUriToDurationNullableFromJson(
        Map<String, dynamic> json) =>
    SimpleClassOfUriToDurationNullable(
      (json['value'] as Map<String, dynamic>).map(
        (k, e) => MapEntry(
            Uri.parse(k), e == null ? null : Duration(microseconds: e as int)),
      ),
    );

Map<String, dynamic> _$SimpleClassOfUriToDurationNullableToJson(
        SimpleClassOfUriToDurationNullable instance) =>
    <String, dynamic>{
      'value': instance.value
          .map((k, e) => MapEntry(k.toString(), e?.inMicroseconds)),
    };

SimpleClassNullableOfUriToDurationNullable
    _$SimpleClassNullableOfUriToDurationNullableFromJson(
            Map<String, dynamic> json) =>
        SimpleClassNullableOfUriToDurationNullable(
          (json['value'] as Map<String, dynamic>?)?.map(
            (k, e) => MapEntry(Uri.parse(k),
                e == null ? null : Duration(microseconds: e as int)),
          ),
        );

Map<String, dynamic> _$SimpleClassNullableOfUriToDurationNullableToJson(
        SimpleClassNullableOfUriToDurationNullable instance) =>
    <String, dynamic>{
      'value': instance.value
          ?.map((k, e) => MapEntry(k.toString(), e?.inMicroseconds)),
    };

SimpleClassOfBigIntToDynamic _$SimpleClassOfBigIntToDynamicFromJson(
        Map<String, dynamic> json) =>
    SimpleClassOfBigIntToDynamic(
      (json['value'] as Map<String, dynamic>).map(
        (k, e) => MapEntry(BigInt.parse(k), e),
      ),
    );

Map<String, dynamic> _$SimpleClassOfBigIntToDynamicToJson(
        SimpleClassOfBigIntToDynamic instance) =>
    <String, dynamic>{
      'value': instance.value.map((k, e) => MapEntry(k.toString(), e)),
    };

SimpleClassNullableOfBigIntToDynamic
    _$SimpleClassNullableOfBigIntToDynamicFromJson(Map<String, dynamic> json) =>
        SimpleClassNullableOfBigIntToDynamic(
          (json['value'] as Map<String, dynamic>?)?.map(
            (k, e) => MapEntry(BigInt.parse(k), e),
          ),
        );

Map<String, dynamic> _$SimpleClassNullableOfBigIntToDynamicToJson(
        SimpleClassNullableOfBigIntToDynamic instance) =>
    <String, dynamic>{
      'value': instance.value?.map((k, e) => MapEntry(k.toString(), e)),
    };

SimpleClassOfDateTimeToDynamic _$SimpleClassOfDateTimeToDynamicFromJson(
        Map<String, dynamic> json) =>
    SimpleClassOfDateTimeToDynamic(
      (json['value'] as Map<String, dynamic>).map(
        (k, e) => MapEntry(DateTime.parse(k), e),
      ),
    );

Map<String, dynamic> _$SimpleClassOfDateTimeToDynamicToJson(
        SimpleClassOfDateTimeToDynamic instance) =>
    <String, dynamic>{
      'value': instance.value.map((k, e) => MapEntry(k.toIso8601String(), e)),
    };

SimpleClassNullableOfDateTimeToDynamic
    _$SimpleClassNullableOfDateTimeToDynamicFromJson(
            Map<String, dynamic> json) =>
        SimpleClassNullableOfDateTimeToDynamic(
          (json['value'] as Map<String, dynamic>?)?.map(
            (k, e) => MapEntry(DateTime.parse(k), e),
          ),
        );

Map<String, dynamic> _$SimpleClassNullableOfDateTimeToDynamicToJson(
        SimpleClassNullableOfDateTimeToDynamic instance) =>
    <String, dynamic>{
      'value': instance.value?.map((k, e) => MapEntry(k.toIso8601String(), e)),
    };

SimpleClassOfDynamicToDynamic _$SimpleClassOfDynamicToDynamicFromJson(
        Map<String, dynamic> json) =>
    SimpleClassOfDynamicToDynamic(
      json['value'] as Map<String, dynamic>,
    );

Map<String, dynamic> _$SimpleClassOfDynamicToDynamicToJson(
        SimpleClassOfDynamicToDynamic instance) =>
    <String, dynamic>{
      'value': instance.value,
    };

SimpleClassNullableOfDynamicToDynamic
    _$SimpleClassNullableOfDynamicToDynamicFromJson(
            Map<String, dynamic> json) =>
        SimpleClassNullableOfDynamicToDynamic(
          json['value'] as Map<String, dynamic>?,
        );

Map<String, dynamic> _$SimpleClassNullableOfDynamicToDynamicToJson(
        SimpleClassNullableOfDynamicToDynamic instance) =>
    <String, dynamic>{
      'value': instance.value,
    };

SimpleClassOfEnumTypeToDynamic _$SimpleClassOfEnumTypeToDynamicFromJson(
        Map<String, dynamic> json) =>
    SimpleClassOfEnumTypeToDynamic(
      (json['value'] as Map<String, dynamic>).map(
        (k, e) => MapEntry(_$enumDecode(_$EnumTypeEnumMap, k), e),
      ),
    );

Map<String, dynamic> _$SimpleClassOfEnumTypeToDynamicToJson(
        SimpleClassOfEnumTypeToDynamic instance) =>
    <String, dynamic>{
      'value': instance.value.map((k, e) => MapEntry(_$EnumTypeEnumMap[k], e)),
    };

SimpleClassNullableOfEnumTypeToDynamic
    _$SimpleClassNullableOfEnumTypeToDynamicFromJson(
            Map<String, dynamic> json) =>
        SimpleClassNullableOfEnumTypeToDynamic(
          (json['value'] as Map<String, dynamic>?)?.map(
            (k, e) => MapEntry(_$enumDecode(_$EnumTypeEnumMap, k), e),
          ),
        );

Map<String, dynamic> _$SimpleClassNullableOfEnumTypeToDynamicToJson(
        SimpleClassNullableOfEnumTypeToDynamic instance) =>
    <String, dynamic>{
      'value': instance.value?.map((k, e) => MapEntry(_$EnumTypeEnumMap[k], e)),
    };

SimpleClassOfIntToDynamic _$SimpleClassOfIntToDynamicFromJson(
        Map<String, dynamic> json) =>
    SimpleClassOfIntToDynamic(
      (json['value'] as Map<String, dynamic>).map(
        (k, e) => MapEntry(int.parse(k), e),
      ),
    );

Map<String, dynamic> _$SimpleClassOfIntToDynamicToJson(
        SimpleClassOfIntToDynamic instance) =>
    <String, dynamic>{
      'value': instance.value.map((k, e) => MapEntry(k.toString(), e)),
    };

SimpleClassNullableOfIntToDynamic _$SimpleClassNullableOfIntToDynamicFromJson(
        Map<String, dynamic> json) =>
    SimpleClassNullableOfIntToDynamic(
      (json['value'] as Map<String, dynamic>?)?.map(
        (k, e) => MapEntry(int.parse(k), e),
      ),
    );

Map<String, dynamic> _$SimpleClassNullableOfIntToDynamicToJson(
        SimpleClassNullableOfIntToDynamic instance) =>
    <String, dynamic>{
      'value': instance.value?.map((k, e) => MapEntry(k.toString(), e)),
    };

SimpleClassOfObjectToDynamic _$SimpleClassOfObjectToDynamicFromJson(
        Map<String, dynamic> json) =>
    SimpleClassOfObjectToDynamic(
      json['value'] as Map<String, dynamic>,
    );

Map<String, dynamic> _$SimpleClassOfObjectToDynamicToJson(
        SimpleClassOfObjectToDynamic instance) =>
    <String, dynamic>{
      'value': instance.value,
    };

SimpleClassNullableOfObjectToDynamic
    _$SimpleClassNullableOfObjectToDynamicFromJson(Map<String, dynamic> json) =>
        SimpleClassNullableOfObjectToDynamic(
          json['value'] as Map<String, dynamic>?,
        );

Map<String, dynamic> _$SimpleClassNullableOfObjectToDynamicToJson(
        SimpleClassNullableOfObjectToDynamic instance) =>
    <String, dynamic>{
      'value': instance.value,
    };

SimpleClassOfStringToDynamic _$SimpleClassOfStringToDynamicFromJson(
        Map<String, dynamic> json) =>
    SimpleClassOfStringToDynamic(
      json['value'] as Map<String, dynamic>,
    );

Map<String, dynamic> _$SimpleClassOfStringToDynamicToJson(
        SimpleClassOfStringToDynamic instance) =>
    <String, dynamic>{
      'value': instance.value,
    };

SimpleClassNullableOfStringToDynamic
    _$SimpleClassNullableOfStringToDynamicFromJson(Map<String, dynamic> json) =>
        SimpleClassNullableOfStringToDynamic(
          json['value'] as Map<String, dynamic>?,
        );

Map<String, dynamic> _$SimpleClassNullableOfStringToDynamicToJson(
        SimpleClassNullableOfStringToDynamic instance) =>
    <String, dynamic>{
      'value': instance.value,
    };

SimpleClassOfUriToDynamic _$SimpleClassOfUriToDynamicFromJson(
        Map<String, dynamic> json) =>
    SimpleClassOfUriToDynamic(
      (json['value'] as Map<String, dynamic>).map(
        (k, e) => MapEntry(Uri.parse(k), e),
      ),
    );

Map<String, dynamic> _$SimpleClassOfUriToDynamicToJson(
        SimpleClassOfUriToDynamic instance) =>
    <String, dynamic>{
      'value': instance.value.map((k, e) => MapEntry(k.toString(), e)),
    };

SimpleClassNullableOfUriToDynamic _$SimpleClassNullableOfUriToDynamicFromJson(
        Map<String, dynamic> json) =>
    SimpleClassNullableOfUriToDynamic(
      (json['value'] as Map<String, dynamic>?)?.map(
        (k, e) => MapEntry(Uri.parse(k), e),
      ),
    );

Map<String, dynamic> _$SimpleClassNullableOfUriToDynamicToJson(
        SimpleClassNullableOfUriToDynamic instance) =>
    <String, dynamic>{
      'value': instance.value?.map((k, e) => MapEntry(k.toString(), e)),
    };

SimpleClassOfBigIntToEnumType _$SimpleClassOfBigIntToEnumTypeFromJson(
        Map<String, dynamic> json) =>
    SimpleClassOfBigIntToEnumType(
      (json['value'] as Map<String, dynamic>).map(
        (k, e) => MapEntry(BigInt.parse(k), _$enumDecode(_$EnumTypeEnumMap, e)),
      ),
    );

Map<String, dynamic> _$SimpleClassOfBigIntToEnumTypeToJson(
        SimpleClassOfBigIntToEnumType instance) =>
    <String, dynamic>{
      'value': instance.value
          .map((k, e) => MapEntry(k.toString(), _$EnumTypeEnumMap[e])),
    };

SimpleClassNullableOfBigIntToEnumType
    _$SimpleClassNullableOfBigIntToEnumTypeFromJson(
            Map<String, dynamic> json) =>
        SimpleClassNullableOfBigIntToEnumType(
          (json['value'] as Map<String, dynamic>?)?.map(
            (k, e) =>
                MapEntry(BigInt.parse(k), _$enumDecode(_$EnumTypeEnumMap, e)),
          ),
        );

Map<String, dynamic> _$SimpleClassNullableOfBigIntToEnumTypeToJson(
        SimpleClassNullableOfBigIntToEnumType instance) =>
    <String, dynamic>{
      'value': instance.value
          ?.map((k, e) => MapEntry(k.toString(), _$EnumTypeEnumMap[e])),
    };

SimpleClassOfDateTimeToEnumType _$SimpleClassOfDateTimeToEnumTypeFromJson(
        Map<String, dynamic> json) =>
    SimpleClassOfDateTimeToEnumType(
      (json['value'] as Map<String, dynamic>).map(
        (k, e) =>
            MapEntry(DateTime.parse(k), _$enumDecode(_$EnumTypeEnumMap, e)),
      ),
    );

Map<String, dynamic> _$SimpleClassOfDateTimeToEnumTypeToJson(
        SimpleClassOfDateTimeToEnumType instance) =>
    <String, dynamic>{
      'value': instance.value
          .map((k, e) => MapEntry(k.toIso8601String(), _$EnumTypeEnumMap[e])),
    };

SimpleClassNullableOfDateTimeToEnumType
    _$SimpleClassNullableOfDateTimeToEnumTypeFromJson(
            Map<String, dynamic> json) =>
        SimpleClassNullableOfDateTimeToEnumType(
          (json['value'] as Map<String, dynamic>?)?.map(
            (k, e) =>
                MapEntry(DateTime.parse(k), _$enumDecode(_$EnumTypeEnumMap, e)),
          ),
        );

Map<String, dynamic> _$SimpleClassNullableOfDateTimeToEnumTypeToJson(
        SimpleClassNullableOfDateTimeToEnumType instance) =>
    <String, dynamic>{
      'value': instance.value
          ?.map((k, e) => MapEntry(k.toIso8601String(), _$EnumTypeEnumMap[e])),
    };

SimpleClassOfDynamicToEnumType _$SimpleClassOfDynamicToEnumTypeFromJson(
        Map<String, dynamic> json) =>
    SimpleClassOfDynamicToEnumType(
      (json['value'] as Map<String, dynamic>).map(
        (k, e) => MapEntry(k, _$enumDecode(_$EnumTypeEnumMap, e)),
      ),
    );

Map<String, dynamic> _$SimpleClassOfDynamicToEnumTypeToJson(
        SimpleClassOfDynamicToEnumType instance) =>
    <String, dynamic>{
      'value': instance.value.map((k, e) => MapEntry(k, _$EnumTypeEnumMap[e])),
    };

SimpleClassNullableOfDynamicToEnumType
    _$SimpleClassNullableOfDynamicToEnumTypeFromJson(
            Map<String, dynamic> json) =>
        SimpleClassNullableOfDynamicToEnumType(
          (json['value'] as Map<String, dynamic>?)?.map(
            (k, e) => MapEntry(k, _$enumDecode(_$EnumTypeEnumMap, e)),
          ),
        );

Map<String, dynamic> _$SimpleClassNullableOfDynamicToEnumTypeToJson(
        SimpleClassNullableOfDynamicToEnumType instance) =>
    <String, dynamic>{
      'value': instance.value?.map((k, e) => MapEntry(k, _$EnumTypeEnumMap[e])),
    };

SimpleClassOfEnumTypeToEnumType _$SimpleClassOfEnumTypeToEnumTypeFromJson(
        Map<String, dynamic> json) =>
    SimpleClassOfEnumTypeToEnumType(
      (json['value'] as Map<String, dynamic>).map(
        (k, e) => MapEntry(_$enumDecode(_$EnumTypeEnumMap, k),
            _$enumDecode(_$EnumTypeEnumMap, e)),
      ),
    );

Map<String, dynamic> _$SimpleClassOfEnumTypeToEnumTypeToJson(
        SimpleClassOfEnumTypeToEnumType instance) =>
    <String, dynamic>{
      'value': instance.value
          .map((k, e) => MapEntry(_$EnumTypeEnumMap[k], _$EnumTypeEnumMap[e])),
    };

SimpleClassNullableOfEnumTypeToEnumType
    _$SimpleClassNullableOfEnumTypeToEnumTypeFromJson(
            Map<String, dynamic> json) =>
        SimpleClassNullableOfEnumTypeToEnumType(
          (json['value'] as Map<String, dynamic>?)?.map(
            (k, e) => MapEntry(_$enumDecode(_$EnumTypeEnumMap, k),
                _$enumDecode(_$EnumTypeEnumMap, e)),
          ),
        );

Map<String, dynamic> _$SimpleClassNullableOfEnumTypeToEnumTypeToJson(
        SimpleClassNullableOfEnumTypeToEnumType instance) =>
    <String, dynamic>{
      'value': instance.value
          ?.map((k, e) => MapEntry(_$EnumTypeEnumMap[k], _$EnumTypeEnumMap[e])),
    };

SimpleClassOfIntToEnumType _$SimpleClassOfIntToEnumTypeFromJson(
        Map<String, dynamic> json) =>
    SimpleClassOfIntToEnumType(
      (json['value'] as Map<String, dynamic>).map(
        (k, e) => MapEntry(int.parse(k), _$enumDecode(_$EnumTypeEnumMap, e)),
      ),
    );

Map<String, dynamic> _$SimpleClassOfIntToEnumTypeToJson(
        SimpleClassOfIntToEnumType instance) =>
    <String, dynamic>{
      'value': instance.value
          .map((k, e) => MapEntry(k.toString(), _$EnumTypeEnumMap[e])),
    };

SimpleClassNullableOfIntToEnumType _$SimpleClassNullableOfIntToEnumTypeFromJson(
        Map<String, dynamic> json) =>
    SimpleClassNullableOfIntToEnumType(
      (json['value'] as Map<String, dynamic>?)?.map(
        (k, e) => MapEntry(int.parse(k), _$enumDecode(_$EnumTypeEnumMap, e)),
      ),
    );

Map<String, dynamic> _$SimpleClassNullableOfIntToEnumTypeToJson(
        SimpleClassNullableOfIntToEnumType instance) =>
    <String, dynamic>{
      'value': instance.value
          ?.map((k, e) => MapEntry(k.toString(), _$EnumTypeEnumMap[e])),
    };

SimpleClassOfObjectToEnumType _$SimpleClassOfObjectToEnumTypeFromJson(
        Map<String, dynamic> json) =>
    SimpleClassOfObjectToEnumType(
      (json['value'] as Map<String, dynamic>).map(
        (k, e) => MapEntry(k, _$enumDecode(_$EnumTypeEnumMap, e)),
      ),
    );

Map<String, dynamic> _$SimpleClassOfObjectToEnumTypeToJson(
        SimpleClassOfObjectToEnumType instance) =>
    <String, dynamic>{
      'value': instance.value.map((k, e) => MapEntry(k, _$EnumTypeEnumMap[e])),
    };

SimpleClassNullableOfObjectToEnumType
    _$SimpleClassNullableOfObjectToEnumTypeFromJson(
            Map<String, dynamic> json) =>
        SimpleClassNullableOfObjectToEnumType(
          (json['value'] as Map<String, dynamic>?)?.map(
            (k, e) => MapEntry(k, _$enumDecode(_$EnumTypeEnumMap, e)),
          ),
        );

Map<String, dynamic> _$SimpleClassNullableOfObjectToEnumTypeToJson(
        SimpleClassNullableOfObjectToEnumType instance) =>
    <String, dynamic>{
      'value': instance.value?.map((k, e) => MapEntry(k, _$EnumTypeEnumMap[e])),
    };

SimpleClassOfStringToEnumType _$SimpleClassOfStringToEnumTypeFromJson(
        Map<String, dynamic> json) =>
    SimpleClassOfStringToEnumType(
      (json['value'] as Map<String, dynamic>).map(
        (k, e) => MapEntry(k, _$enumDecode(_$EnumTypeEnumMap, e)),
      ),
    );

Map<String, dynamic> _$SimpleClassOfStringToEnumTypeToJson(
        SimpleClassOfStringToEnumType instance) =>
    <String, dynamic>{
      'value': instance.value.map((k, e) => MapEntry(k, _$EnumTypeEnumMap[e])),
    };

SimpleClassNullableOfStringToEnumType
    _$SimpleClassNullableOfStringToEnumTypeFromJson(
            Map<String, dynamic> json) =>
        SimpleClassNullableOfStringToEnumType(
          (json['value'] as Map<String, dynamic>?)?.map(
            (k, e) => MapEntry(k, _$enumDecode(_$EnumTypeEnumMap, e)),
          ),
        );

Map<String, dynamic> _$SimpleClassNullableOfStringToEnumTypeToJson(
        SimpleClassNullableOfStringToEnumType instance) =>
    <String, dynamic>{
      'value': instance.value?.map((k, e) => MapEntry(k, _$EnumTypeEnumMap[e])),
    };

SimpleClassOfUriToEnumType _$SimpleClassOfUriToEnumTypeFromJson(
        Map<String, dynamic> json) =>
    SimpleClassOfUriToEnumType(
      (json['value'] as Map<String, dynamic>).map(
        (k, e) => MapEntry(Uri.parse(k), _$enumDecode(_$EnumTypeEnumMap, e)),
      ),
    );

Map<String, dynamic> _$SimpleClassOfUriToEnumTypeToJson(
        SimpleClassOfUriToEnumType instance) =>
    <String, dynamic>{
      'value': instance.value
          .map((k, e) => MapEntry(k.toString(), _$EnumTypeEnumMap[e])),
    };

SimpleClassNullableOfUriToEnumType _$SimpleClassNullableOfUriToEnumTypeFromJson(
        Map<String, dynamic> json) =>
    SimpleClassNullableOfUriToEnumType(
      (json['value'] as Map<String, dynamic>?)?.map(
        (k, e) => MapEntry(Uri.parse(k), _$enumDecode(_$EnumTypeEnumMap, e)),
      ),
    );

Map<String, dynamic> _$SimpleClassNullableOfUriToEnumTypeToJson(
        SimpleClassNullableOfUriToEnumType instance) =>
    <String, dynamic>{
      'value': instance.value
          ?.map((k, e) => MapEntry(k.toString(), _$EnumTypeEnumMap[e])),
    };

SimpleClassOfBigIntToEnumTypeNullable
    _$SimpleClassOfBigIntToEnumTypeNullableFromJson(
            Map<String, dynamic> json) =>
        SimpleClassOfBigIntToEnumTypeNullable(
          (json['value'] as Map<String, dynamic>).map(
            (k, e) => MapEntry(
                BigInt.parse(k), _$enumDecodeNullable(_$EnumTypeEnumMap, e)),
          ),
        );

Map<String, dynamic> _$SimpleClassOfBigIntToEnumTypeNullableToJson(
        SimpleClassOfBigIntToEnumTypeNullable instance) =>
    <String, dynamic>{
      'value': instance.value
          .map((k, e) => MapEntry(k.toString(), _$EnumTypeEnumMap[e])),
    };

K? _$enumDecodeNullable<K, V>(
  Map<K, V> enumValues,
  dynamic source, {
  K? unknownValue,
}) {
  if (source == null) {
    return null;
  }
  return _$enumDecode<K, V>(enumValues, source, unknownValue: unknownValue);
}

SimpleClassNullableOfBigIntToEnumTypeNullable
    _$SimpleClassNullableOfBigIntToEnumTypeNullableFromJson(
            Map<String, dynamic> json) =>
        SimpleClassNullableOfBigIntToEnumTypeNullable(
          (json['value'] as Map<String, dynamic>?)?.map(
            (k, e) => MapEntry(
                BigInt.parse(k), _$enumDecodeNullable(_$EnumTypeEnumMap, e)),
          ),
        );

Map<String, dynamic> _$SimpleClassNullableOfBigIntToEnumTypeNullableToJson(
        SimpleClassNullableOfBigIntToEnumTypeNullable instance) =>
    <String, dynamic>{
      'value': instance.value
          ?.map((k, e) => MapEntry(k.toString(), _$EnumTypeEnumMap[e])),
    };

SimpleClassOfDateTimeToEnumTypeNullable
    _$SimpleClassOfDateTimeToEnumTypeNullableFromJson(
            Map<String, dynamic> json) =>
        SimpleClassOfDateTimeToEnumTypeNullable(
          (json['value'] as Map<String, dynamic>).map(
            (k, e) => MapEntry(
                DateTime.parse(k), _$enumDecodeNullable(_$EnumTypeEnumMap, e)),
          ),
        );

Map<String, dynamic> _$SimpleClassOfDateTimeToEnumTypeNullableToJson(
        SimpleClassOfDateTimeToEnumTypeNullable instance) =>
    <String, dynamic>{
      'value': instance.value
          .map((k, e) => MapEntry(k.toIso8601String(), _$EnumTypeEnumMap[e])),
    };

SimpleClassNullableOfDateTimeToEnumTypeNullable
    _$SimpleClassNullableOfDateTimeToEnumTypeNullableFromJson(
            Map<String, dynamic> json) =>
        SimpleClassNullableOfDateTimeToEnumTypeNullable(
          (json['value'] as Map<String, dynamic>?)?.map(
            (k, e) => MapEntry(
                DateTime.parse(k), _$enumDecodeNullable(_$EnumTypeEnumMap, e)),
          ),
        );

Map<String, dynamic> _$SimpleClassNullableOfDateTimeToEnumTypeNullableToJson(
        SimpleClassNullableOfDateTimeToEnumTypeNullable instance) =>
    <String, dynamic>{
      'value': instance.value
          ?.map((k, e) => MapEntry(k.toIso8601String(), _$EnumTypeEnumMap[e])),
    };

SimpleClassOfDynamicToEnumTypeNullable
    _$SimpleClassOfDynamicToEnumTypeNullableFromJson(
            Map<String, dynamic> json) =>
        SimpleClassOfDynamicToEnumTypeNullable(
          (json['value'] as Map<String, dynamic>).map(
            (k, e) => MapEntry(k, _$enumDecodeNullable(_$EnumTypeEnumMap, e)),
          ),
        );

Map<String, dynamic> _$SimpleClassOfDynamicToEnumTypeNullableToJson(
        SimpleClassOfDynamicToEnumTypeNullable instance) =>
    <String, dynamic>{
      'value': instance.value.map((k, e) => MapEntry(k, _$EnumTypeEnumMap[e])),
    };

SimpleClassNullableOfDynamicToEnumTypeNullable
    _$SimpleClassNullableOfDynamicToEnumTypeNullableFromJson(
            Map<String, dynamic> json) =>
        SimpleClassNullableOfDynamicToEnumTypeNullable(
          (json['value'] as Map<String, dynamic>?)?.map(
            (k, e) => MapEntry(k, _$enumDecodeNullable(_$EnumTypeEnumMap, e)),
          ),
        );

Map<String, dynamic> _$SimpleClassNullableOfDynamicToEnumTypeNullableToJson(
        SimpleClassNullableOfDynamicToEnumTypeNullable instance) =>
    <String, dynamic>{
      'value': instance.value?.map((k, e) => MapEntry(k, _$EnumTypeEnumMap[e])),
    };

SimpleClassOfEnumTypeToEnumTypeNullable
    _$SimpleClassOfEnumTypeToEnumTypeNullableFromJson(
            Map<String, dynamic> json) =>
        SimpleClassOfEnumTypeToEnumTypeNullable(
          (json['value'] as Map<String, dynamic>).map(
            (k, e) => MapEntry(_$enumDecode(_$EnumTypeEnumMap, k),
                _$enumDecodeNullable(_$EnumTypeEnumMap, e)),
          ),
        );

Map<String, dynamic> _$SimpleClassOfEnumTypeToEnumTypeNullableToJson(
        SimpleClassOfEnumTypeToEnumTypeNullable instance) =>
    <String, dynamic>{
      'value': instance.value
          .map((k, e) => MapEntry(_$EnumTypeEnumMap[k], _$EnumTypeEnumMap[e])),
    };

SimpleClassNullableOfEnumTypeToEnumTypeNullable
    _$SimpleClassNullableOfEnumTypeToEnumTypeNullableFromJson(
            Map<String, dynamic> json) =>
        SimpleClassNullableOfEnumTypeToEnumTypeNullable(
          (json['value'] as Map<String, dynamic>?)?.map(
            (k, e) => MapEntry(_$enumDecode(_$EnumTypeEnumMap, k),
                _$enumDecodeNullable(_$EnumTypeEnumMap, e)),
          ),
        );

Map<String, dynamic> _$SimpleClassNullableOfEnumTypeToEnumTypeNullableToJson(
        SimpleClassNullableOfEnumTypeToEnumTypeNullable instance) =>
    <String, dynamic>{
      'value': instance.value
          ?.map((k, e) => MapEntry(_$EnumTypeEnumMap[k], _$EnumTypeEnumMap[e])),
    };

SimpleClassOfIntToEnumTypeNullable _$SimpleClassOfIntToEnumTypeNullableFromJson(
        Map<String, dynamic> json) =>
    SimpleClassOfIntToEnumTypeNullable(
      (json['value'] as Map<String, dynamic>).map(
        (k, e) =>
            MapEntry(int.parse(k), _$enumDecodeNullable(_$EnumTypeEnumMap, e)),
      ),
    );

Map<String, dynamic> _$SimpleClassOfIntToEnumTypeNullableToJson(
        SimpleClassOfIntToEnumTypeNullable instance) =>
    <String, dynamic>{
      'value': instance.value
          .map((k, e) => MapEntry(k.toString(), _$EnumTypeEnumMap[e])),
    };

SimpleClassNullableOfIntToEnumTypeNullable
    _$SimpleClassNullableOfIntToEnumTypeNullableFromJson(
            Map<String, dynamic> json) =>
        SimpleClassNullableOfIntToEnumTypeNullable(
          (json['value'] as Map<String, dynamic>?)?.map(
            (k, e) => MapEntry(
                int.parse(k), _$enumDecodeNullable(_$EnumTypeEnumMap, e)),
          ),
        );

Map<String, dynamic> _$SimpleClassNullableOfIntToEnumTypeNullableToJson(
        SimpleClassNullableOfIntToEnumTypeNullable instance) =>
    <String, dynamic>{
      'value': instance.value
          ?.map((k, e) => MapEntry(k.toString(), _$EnumTypeEnumMap[e])),
    };

SimpleClassOfObjectToEnumTypeNullable
    _$SimpleClassOfObjectToEnumTypeNullableFromJson(
            Map<String, dynamic> json) =>
        SimpleClassOfObjectToEnumTypeNullable(
          (json['value'] as Map<String, dynamic>).map(
            (k, e) => MapEntry(k, _$enumDecodeNullable(_$EnumTypeEnumMap, e)),
          ),
        );

Map<String, dynamic> _$SimpleClassOfObjectToEnumTypeNullableToJson(
        SimpleClassOfObjectToEnumTypeNullable instance) =>
    <String, dynamic>{
      'value': instance.value.map((k, e) => MapEntry(k, _$EnumTypeEnumMap[e])),
    };

SimpleClassNullableOfObjectToEnumTypeNullable
    _$SimpleClassNullableOfObjectToEnumTypeNullableFromJson(
            Map<String, dynamic> json) =>
        SimpleClassNullableOfObjectToEnumTypeNullable(
          (json['value'] as Map<String, dynamic>?)?.map(
            (k, e) => MapEntry(k, _$enumDecodeNullable(_$EnumTypeEnumMap, e)),
          ),
        );

Map<String, dynamic> _$SimpleClassNullableOfObjectToEnumTypeNullableToJson(
        SimpleClassNullableOfObjectToEnumTypeNullable instance) =>
    <String, dynamic>{
      'value': instance.value?.map((k, e) => MapEntry(k, _$EnumTypeEnumMap[e])),
    };

SimpleClassOfStringToEnumTypeNullable
    _$SimpleClassOfStringToEnumTypeNullableFromJson(
            Map<String, dynamic> json) =>
        SimpleClassOfStringToEnumTypeNullable(
          (json['value'] as Map<String, dynamic>).map(
            (k, e) => MapEntry(k, _$enumDecodeNullable(_$EnumTypeEnumMap, e)),
          ),
        );

Map<String, dynamic> _$SimpleClassOfStringToEnumTypeNullableToJson(
        SimpleClassOfStringToEnumTypeNullable instance) =>
    <String, dynamic>{
      'value': instance.value.map((k, e) => MapEntry(k, _$EnumTypeEnumMap[e])),
    };

SimpleClassNullableOfStringToEnumTypeNullable
    _$SimpleClassNullableOfStringToEnumTypeNullableFromJson(
            Map<String, dynamic> json) =>
        SimpleClassNullableOfStringToEnumTypeNullable(
          (json['value'] as Map<String, dynamic>?)?.map(
            (k, e) => MapEntry(k, _$enumDecodeNullable(_$EnumTypeEnumMap, e)),
          ),
        );

Map<String, dynamic> _$SimpleClassNullableOfStringToEnumTypeNullableToJson(
        SimpleClassNullableOfStringToEnumTypeNullable instance) =>
    <String, dynamic>{
      'value': instance.value?.map((k, e) => MapEntry(k, _$EnumTypeEnumMap[e])),
    };

SimpleClassOfUriToEnumTypeNullable _$SimpleClassOfUriToEnumTypeNullableFromJson(
        Map<String, dynamic> json) =>
    SimpleClassOfUriToEnumTypeNullable(
      (json['value'] as Map<String, dynamic>).map(
        (k, e) =>
            MapEntry(Uri.parse(k), _$enumDecodeNullable(_$EnumTypeEnumMap, e)),
      ),
    );

Map<String, dynamic> _$SimpleClassOfUriToEnumTypeNullableToJson(
        SimpleClassOfUriToEnumTypeNullable instance) =>
    <String, dynamic>{
      'value': instance.value
          .map((k, e) => MapEntry(k.toString(), _$EnumTypeEnumMap[e])),
    };

SimpleClassNullableOfUriToEnumTypeNullable
    _$SimpleClassNullableOfUriToEnumTypeNullableFromJson(
            Map<String, dynamic> json) =>
        SimpleClassNullableOfUriToEnumTypeNullable(
          (json['value'] as Map<String, dynamic>?)?.map(
            (k, e) => MapEntry(
                Uri.parse(k), _$enumDecodeNullable(_$EnumTypeEnumMap, e)),
          ),
        );

Map<String, dynamic> _$SimpleClassNullableOfUriToEnumTypeNullableToJson(
        SimpleClassNullableOfUriToEnumTypeNullable instance) =>
    <String, dynamic>{
      'value': instance.value
          ?.map((k, e) => MapEntry(k.toString(), _$EnumTypeEnumMap[e])),
    };

SimpleClassOfBigIntToInt _$SimpleClassOfBigIntToIntFromJson(
        Map<String, dynamic> json) =>
    SimpleClassOfBigIntToInt(
      (json['value'] as Map<String, dynamic>).map(
        (k, e) => MapEntry(BigInt.parse(k), e as int),
      ),
    );

Map<String, dynamic> _$SimpleClassOfBigIntToIntToJson(
        SimpleClassOfBigIntToInt instance) =>
    <String, dynamic>{
      'value': instance.value.map((k, e) => MapEntry(k.toString(), e)),
    };

SimpleClassNullableOfBigIntToInt _$SimpleClassNullableOfBigIntToIntFromJson(
        Map<String, dynamic> json) =>
    SimpleClassNullableOfBigIntToInt(
      (json['value'] as Map<String, dynamic>?)?.map(
        (k, e) => MapEntry(BigInt.parse(k), e as int),
      ),
    );

Map<String, dynamic> _$SimpleClassNullableOfBigIntToIntToJson(
        SimpleClassNullableOfBigIntToInt instance) =>
    <String, dynamic>{
      'value': instance.value?.map((k, e) => MapEntry(k.toString(), e)),
    };

SimpleClassOfDateTimeToInt _$SimpleClassOfDateTimeToIntFromJson(
        Map<String, dynamic> json) =>
    SimpleClassOfDateTimeToInt(
      (json['value'] as Map<String, dynamic>).map(
        (k, e) => MapEntry(DateTime.parse(k), e as int),
      ),
    );

Map<String, dynamic> _$SimpleClassOfDateTimeToIntToJson(
        SimpleClassOfDateTimeToInt instance) =>
    <String, dynamic>{
      'value': instance.value.map((k, e) => MapEntry(k.toIso8601String(), e)),
    };

SimpleClassNullableOfDateTimeToInt _$SimpleClassNullableOfDateTimeToIntFromJson(
        Map<String, dynamic> json) =>
    SimpleClassNullableOfDateTimeToInt(
      (json['value'] as Map<String, dynamic>?)?.map(
        (k, e) => MapEntry(DateTime.parse(k), e as int),
      ),
    );

Map<String, dynamic> _$SimpleClassNullableOfDateTimeToIntToJson(
        SimpleClassNullableOfDateTimeToInt instance) =>
    <String, dynamic>{
      'value': instance.value?.map((k, e) => MapEntry(k.toIso8601String(), e)),
    };

SimpleClassOfDynamicToInt _$SimpleClassOfDynamicToIntFromJson(
        Map<String, dynamic> json) =>
    SimpleClassOfDynamicToInt(
      Map<String, int>.from(json['value'] as Map),
    );

Map<String, dynamic> _$SimpleClassOfDynamicToIntToJson(
        SimpleClassOfDynamicToInt instance) =>
    <String, dynamic>{
      'value': instance.value,
    };

SimpleClassNullableOfDynamicToInt _$SimpleClassNullableOfDynamicToIntFromJson(
        Map<String, dynamic> json) =>
    SimpleClassNullableOfDynamicToInt(
      (json['value'] as Map<String, dynamic>?)?.map(
        (k, e) => MapEntry(k, e as int),
      ),
    );

Map<String, dynamic> _$SimpleClassNullableOfDynamicToIntToJson(
        SimpleClassNullableOfDynamicToInt instance) =>
    <String, dynamic>{
      'value': instance.value,
    };

SimpleClassOfEnumTypeToInt _$SimpleClassOfEnumTypeToIntFromJson(
        Map<String, dynamic> json) =>
    SimpleClassOfEnumTypeToInt(
      (json['value'] as Map<String, dynamic>).map(
        (k, e) => MapEntry(_$enumDecode(_$EnumTypeEnumMap, k), e as int),
      ),
    );

Map<String, dynamic> _$SimpleClassOfEnumTypeToIntToJson(
        SimpleClassOfEnumTypeToInt instance) =>
    <String, dynamic>{
      'value': instance.value.map((k, e) => MapEntry(_$EnumTypeEnumMap[k], e)),
    };

SimpleClassNullableOfEnumTypeToInt _$SimpleClassNullableOfEnumTypeToIntFromJson(
        Map<String, dynamic> json) =>
    SimpleClassNullableOfEnumTypeToInt(
      (json['value'] as Map<String, dynamic>?)?.map(
        (k, e) => MapEntry(_$enumDecode(_$EnumTypeEnumMap, k), e as int),
      ),
    );

Map<String, dynamic> _$SimpleClassNullableOfEnumTypeToIntToJson(
        SimpleClassNullableOfEnumTypeToInt instance) =>
    <String, dynamic>{
      'value': instance.value?.map((k, e) => MapEntry(_$EnumTypeEnumMap[k], e)),
    };

SimpleClassOfIntToInt _$SimpleClassOfIntToIntFromJson(
        Map<String, dynamic> json) =>
    SimpleClassOfIntToInt(
      (json['value'] as Map<String, dynamic>).map(
        (k, e) => MapEntry(int.parse(k), e as int),
      ),
    );

Map<String, dynamic> _$SimpleClassOfIntToIntToJson(
        SimpleClassOfIntToInt instance) =>
    <String, dynamic>{
      'value': instance.value.map((k, e) => MapEntry(k.toString(), e)),
    };

SimpleClassNullableOfIntToInt _$SimpleClassNullableOfIntToIntFromJson(
        Map<String, dynamic> json) =>
    SimpleClassNullableOfIntToInt(
      (json['value'] as Map<String, dynamic>?)?.map(
        (k, e) => MapEntry(int.parse(k), e as int),
      ),
    );

Map<String, dynamic> _$SimpleClassNullableOfIntToIntToJson(
        SimpleClassNullableOfIntToInt instance) =>
    <String, dynamic>{
      'value': instance.value?.map((k, e) => MapEntry(k.toString(), e)),
    };

SimpleClassOfObjectToInt _$SimpleClassOfObjectToIntFromJson(
        Map<String, dynamic> json) =>
    SimpleClassOfObjectToInt(
      Map<String, int>.from(json['value'] as Map),
    );

Map<String, dynamic> _$SimpleClassOfObjectToIntToJson(
        SimpleClassOfObjectToInt instance) =>
    <String, dynamic>{
      'value': instance.value,
    };

SimpleClassNullableOfObjectToInt _$SimpleClassNullableOfObjectToIntFromJson(
        Map<String, dynamic> json) =>
    SimpleClassNullableOfObjectToInt(
      (json['value'] as Map<String, dynamic>?)?.map(
        (k, e) => MapEntry(k, e as int),
      ),
    );

Map<String, dynamic> _$SimpleClassNullableOfObjectToIntToJson(
        SimpleClassNullableOfObjectToInt instance) =>
    <String, dynamic>{
      'value': instance.value,
    };

SimpleClassOfStringToInt _$SimpleClassOfStringToIntFromJson(
        Map<String, dynamic> json) =>
    SimpleClassOfStringToInt(
      Map<String, int>.from(json['value'] as Map),
    );

Map<String, dynamic> _$SimpleClassOfStringToIntToJson(
        SimpleClassOfStringToInt instance) =>
    <String, dynamic>{
      'value': instance.value,
    };

SimpleClassNullableOfStringToInt _$SimpleClassNullableOfStringToIntFromJson(
        Map<String, dynamic> json) =>
    SimpleClassNullableOfStringToInt(
      (json['value'] as Map<String, dynamic>?)?.map(
        (k, e) => MapEntry(k, e as int),
      ),
    );

Map<String, dynamic> _$SimpleClassNullableOfStringToIntToJson(
        SimpleClassNullableOfStringToInt instance) =>
    <String, dynamic>{
      'value': instance.value,
    };

SimpleClassOfUriToInt _$SimpleClassOfUriToIntFromJson(
        Map<String, dynamic> json) =>
    SimpleClassOfUriToInt(
      (json['value'] as Map<String, dynamic>).map(
        (k, e) => MapEntry(Uri.parse(k), e as int),
      ),
    );

Map<String, dynamic> _$SimpleClassOfUriToIntToJson(
        SimpleClassOfUriToInt instance) =>
    <String, dynamic>{
      'value': instance.value.map((k, e) => MapEntry(k.toString(), e)),
    };

SimpleClassNullableOfUriToInt _$SimpleClassNullableOfUriToIntFromJson(
        Map<String, dynamic> json) =>
    SimpleClassNullableOfUriToInt(
      (json['value'] as Map<String, dynamic>?)?.map(
        (k, e) => MapEntry(Uri.parse(k), e as int),
      ),
    );

Map<String, dynamic> _$SimpleClassNullableOfUriToIntToJson(
        SimpleClassNullableOfUriToInt instance) =>
    <String, dynamic>{
      'value': instance.value?.map((k, e) => MapEntry(k.toString(), e)),
    };

SimpleClassOfBigIntToIntNullable _$SimpleClassOfBigIntToIntNullableFromJson(
        Map<String, dynamic> json) =>
    SimpleClassOfBigIntToIntNullable(
      (json['value'] as Map<String, dynamic>).map(
        (k, e) => MapEntry(BigInt.parse(k), e as int?),
      ),
    );

Map<String, dynamic> _$SimpleClassOfBigIntToIntNullableToJson(
        SimpleClassOfBigIntToIntNullable instance) =>
    <String, dynamic>{
      'value': instance.value.map((k, e) => MapEntry(k.toString(), e)),
    };

SimpleClassNullableOfBigIntToIntNullable
    _$SimpleClassNullableOfBigIntToIntNullableFromJson(
            Map<String, dynamic> json) =>
        SimpleClassNullableOfBigIntToIntNullable(
          (json['value'] as Map<String, dynamic>?)?.map(
            (k, e) => MapEntry(BigInt.parse(k), e as int?),
          ),
        );

Map<String, dynamic> _$SimpleClassNullableOfBigIntToIntNullableToJson(
        SimpleClassNullableOfBigIntToIntNullable instance) =>
    <String, dynamic>{
      'value': instance.value?.map((k, e) => MapEntry(k.toString(), e)),
    };

SimpleClassOfDateTimeToIntNullable _$SimpleClassOfDateTimeToIntNullableFromJson(
        Map<String, dynamic> json) =>
    SimpleClassOfDateTimeToIntNullable(
      (json['value'] as Map<String, dynamic>).map(
        (k, e) => MapEntry(DateTime.parse(k), e as int?),
      ),
    );

Map<String, dynamic> _$SimpleClassOfDateTimeToIntNullableToJson(
        SimpleClassOfDateTimeToIntNullable instance) =>
    <String, dynamic>{
      'value': instance.value.map((k, e) => MapEntry(k.toIso8601String(), e)),
    };

SimpleClassNullableOfDateTimeToIntNullable
    _$SimpleClassNullableOfDateTimeToIntNullableFromJson(
            Map<String, dynamic> json) =>
        SimpleClassNullableOfDateTimeToIntNullable(
          (json['value'] as Map<String, dynamic>?)?.map(
            (k, e) => MapEntry(DateTime.parse(k), e as int?),
          ),
        );

Map<String, dynamic> _$SimpleClassNullableOfDateTimeToIntNullableToJson(
        SimpleClassNullableOfDateTimeToIntNullable instance) =>
    <String, dynamic>{
      'value': instance.value?.map((k, e) => MapEntry(k.toIso8601String(), e)),
    };

SimpleClassOfDynamicToIntNullable _$SimpleClassOfDynamicToIntNullableFromJson(
        Map<String, dynamic> json) =>
    SimpleClassOfDynamicToIntNullable(
      Map<String, int?>.from(json['value'] as Map),
    );

Map<String, dynamic> _$SimpleClassOfDynamicToIntNullableToJson(
        SimpleClassOfDynamicToIntNullable instance) =>
    <String, dynamic>{
      'value': instance.value,
    };

SimpleClassNullableOfDynamicToIntNullable
    _$SimpleClassNullableOfDynamicToIntNullableFromJson(
            Map<String, dynamic> json) =>
        SimpleClassNullableOfDynamicToIntNullable(
          (json['value'] as Map<String, dynamic>?)?.map(
            (k, e) => MapEntry(k, e as int?),
          ),
        );

Map<String, dynamic> _$SimpleClassNullableOfDynamicToIntNullableToJson(
        SimpleClassNullableOfDynamicToIntNullable instance) =>
    <String, dynamic>{
      'value': instance.value,
    };

SimpleClassOfEnumTypeToIntNullable _$SimpleClassOfEnumTypeToIntNullableFromJson(
        Map<String, dynamic> json) =>
    SimpleClassOfEnumTypeToIntNullable(
      (json['value'] as Map<String, dynamic>).map(
        (k, e) => MapEntry(_$enumDecode(_$EnumTypeEnumMap, k), e as int?),
      ),
    );

Map<String, dynamic> _$SimpleClassOfEnumTypeToIntNullableToJson(
        SimpleClassOfEnumTypeToIntNullable instance) =>
    <String, dynamic>{
      'value': instance.value.map((k, e) => MapEntry(_$EnumTypeEnumMap[k], e)),
    };

SimpleClassNullableOfEnumTypeToIntNullable
    _$SimpleClassNullableOfEnumTypeToIntNullableFromJson(
            Map<String, dynamic> json) =>
        SimpleClassNullableOfEnumTypeToIntNullable(
          (json['value'] as Map<String, dynamic>?)?.map(
            (k, e) => MapEntry(_$enumDecode(_$EnumTypeEnumMap, k), e as int?),
          ),
        );

Map<String, dynamic> _$SimpleClassNullableOfEnumTypeToIntNullableToJson(
        SimpleClassNullableOfEnumTypeToIntNullable instance) =>
    <String, dynamic>{
      'value': instance.value?.map((k, e) => MapEntry(_$EnumTypeEnumMap[k], e)),
    };

SimpleClassOfIntToIntNullable _$SimpleClassOfIntToIntNullableFromJson(
        Map<String, dynamic> json) =>
    SimpleClassOfIntToIntNullable(
      (json['value'] as Map<String, dynamic>).map(
        (k, e) => MapEntry(int.parse(k), e as int?),
      ),
    );

Map<String, dynamic> _$SimpleClassOfIntToIntNullableToJson(
        SimpleClassOfIntToIntNullable instance) =>
    <String, dynamic>{
      'value': instance.value.map((k, e) => MapEntry(k.toString(), e)),
    };

SimpleClassNullableOfIntToIntNullable
    _$SimpleClassNullableOfIntToIntNullableFromJson(
            Map<String, dynamic> json) =>
        SimpleClassNullableOfIntToIntNullable(
          (json['value'] as Map<String, dynamic>?)?.map(
            (k, e) => MapEntry(int.parse(k), e as int?),
          ),
        );

Map<String, dynamic> _$SimpleClassNullableOfIntToIntNullableToJson(
        SimpleClassNullableOfIntToIntNullable instance) =>
    <String, dynamic>{
      'value': instance.value?.map((k, e) => MapEntry(k.toString(), e)),
    };

SimpleClassOfObjectToIntNullable _$SimpleClassOfObjectToIntNullableFromJson(
        Map<String, dynamic> json) =>
    SimpleClassOfObjectToIntNullable(
      Map<String, int?>.from(json['value'] as Map),
    );

Map<String, dynamic> _$SimpleClassOfObjectToIntNullableToJson(
        SimpleClassOfObjectToIntNullable instance) =>
    <String, dynamic>{
      'value': instance.value,
    };

SimpleClassNullableOfObjectToIntNullable
    _$SimpleClassNullableOfObjectToIntNullableFromJson(
            Map<String, dynamic> json) =>
        SimpleClassNullableOfObjectToIntNullable(
          (json['value'] as Map<String, dynamic>?)?.map(
            (k, e) => MapEntry(k, e as int?),
          ),
        );

Map<String, dynamic> _$SimpleClassNullableOfObjectToIntNullableToJson(
        SimpleClassNullableOfObjectToIntNullable instance) =>
    <String, dynamic>{
      'value': instance.value,
    };

SimpleClassOfStringToIntNullable _$SimpleClassOfStringToIntNullableFromJson(
        Map<String, dynamic> json) =>
    SimpleClassOfStringToIntNullable(
      Map<String, int?>.from(json['value'] as Map),
    );

Map<String, dynamic> _$SimpleClassOfStringToIntNullableToJson(
        SimpleClassOfStringToIntNullable instance) =>
    <String, dynamic>{
      'value': instance.value,
    };

SimpleClassNullableOfStringToIntNullable
    _$SimpleClassNullableOfStringToIntNullableFromJson(
            Map<String, dynamic> json) =>
        SimpleClassNullableOfStringToIntNullable(
          (json['value'] as Map<String, dynamic>?)?.map(
            (k, e) => MapEntry(k, e as int?),
          ),
        );

Map<String, dynamic> _$SimpleClassNullableOfStringToIntNullableToJson(
        SimpleClassNullableOfStringToIntNullable instance) =>
    <String, dynamic>{
      'value': instance.value,
    };

SimpleClassOfUriToIntNullable _$SimpleClassOfUriToIntNullableFromJson(
        Map<String, dynamic> json) =>
    SimpleClassOfUriToIntNullable(
      (json['value'] as Map<String, dynamic>).map(
        (k, e) => MapEntry(Uri.parse(k), e as int?),
      ),
    );

Map<String, dynamic> _$SimpleClassOfUriToIntNullableToJson(
        SimpleClassOfUriToIntNullable instance) =>
    <String, dynamic>{
      'value': instance.value.map((k, e) => MapEntry(k.toString(), e)),
    };

SimpleClassNullableOfUriToIntNullable
    _$SimpleClassNullableOfUriToIntNullableFromJson(
            Map<String, dynamic> json) =>
        SimpleClassNullableOfUriToIntNullable(
          (json['value'] as Map<String, dynamic>?)?.map(
            (k, e) => MapEntry(Uri.parse(k), e as int?),
          ),
        );

Map<String, dynamic> _$SimpleClassNullableOfUriToIntNullableToJson(
        SimpleClassNullableOfUriToIntNullable instance) =>
    <String, dynamic>{
      'value': instance.value?.map((k, e) => MapEntry(k.toString(), e)),
    };

SimpleClassOfBigIntToNum _$SimpleClassOfBigIntToNumFromJson(
        Map<String, dynamic> json) =>
    SimpleClassOfBigIntToNum(
      (json['value'] as Map<String, dynamic>).map(
        (k, e) => MapEntry(BigInt.parse(k), e as num),
      ),
    );

Map<String, dynamic> _$SimpleClassOfBigIntToNumToJson(
        SimpleClassOfBigIntToNum instance) =>
    <String, dynamic>{
      'value': instance.value.map((k, e) => MapEntry(k.toString(), e)),
    };

SimpleClassNullableOfBigIntToNum _$SimpleClassNullableOfBigIntToNumFromJson(
        Map<String, dynamic> json) =>
    SimpleClassNullableOfBigIntToNum(
      (json['value'] as Map<String, dynamic>?)?.map(
        (k, e) => MapEntry(BigInt.parse(k), e as num),
      ),
    );

Map<String, dynamic> _$SimpleClassNullableOfBigIntToNumToJson(
        SimpleClassNullableOfBigIntToNum instance) =>
    <String, dynamic>{
      'value': instance.value?.map((k, e) => MapEntry(k.toString(), e)),
    };

SimpleClassOfDateTimeToNum _$SimpleClassOfDateTimeToNumFromJson(
        Map<String, dynamic> json) =>
    SimpleClassOfDateTimeToNum(
      (json['value'] as Map<String, dynamic>).map(
        (k, e) => MapEntry(DateTime.parse(k), e as num),
      ),
    );

Map<String, dynamic> _$SimpleClassOfDateTimeToNumToJson(
        SimpleClassOfDateTimeToNum instance) =>
    <String, dynamic>{
      'value': instance.value.map((k, e) => MapEntry(k.toIso8601String(), e)),
    };

SimpleClassNullableOfDateTimeToNum _$SimpleClassNullableOfDateTimeToNumFromJson(
        Map<String, dynamic> json) =>
    SimpleClassNullableOfDateTimeToNum(
      (json['value'] as Map<String, dynamic>?)?.map(
        (k, e) => MapEntry(DateTime.parse(k), e as num),
      ),
    );

Map<String, dynamic> _$SimpleClassNullableOfDateTimeToNumToJson(
        SimpleClassNullableOfDateTimeToNum instance) =>
    <String, dynamic>{
      'value': instance.value?.map((k, e) => MapEntry(k.toIso8601String(), e)),
    };

SimpleClassOfDynamicToNum _$SimpleClassOfDynamicToNumFromJson(
        Map<String, dynamic> json) =>
    SimpleClassOfDynamicToNum(
      Map<String, num>.from(json['value'] as Map),
    );

Map<String, dynamic> _$SimpleClassOfDynamicToNumToJson(
        SimpleClassOfDynamicToNum instance) =>
    <String, dynamic>{
      'value': instance.value,
    };

SimpleClassNullableOfDynamicToNum _$SimpleClassNullableOfDynamicToNumFromJson(
        Map<String, dynamic> json) =>
    SimpleClassNullableOfDynamicToNum(
      (json['value'] as Map<String, dynamic>?)?.map(
        (k, e) => MapEntry(k, e as num),
      ),
    );

Map<String, dynamic> _$SimpleClassNullableOfDynamicToNumToJson(
        SimpleClassNullableOfDynamicToNum instance) =>
    <String, dynamic>{
      'value': instance.value,
    };

SimpleClassOfEnumTypeToNum _$SimpleClassOfEnumTypeToNumFromJson(
        Map<String, dynamic> json) =>
    SimpleClassOfEnumTypeToNum(
      (json['value'] as Map<String, dynamic>).map(
        (k, e) => MapEntry(_$enumDecode(_$EnumTypeEnumMap, k), e as num),
      ),
    );

Map<String, dynamic> _$SimpleClassOfEnumTypeToNumToJson(
        SimpleClassOfEnumTypeToNum instance) =>
    <String, dynamic>{
      'value': instance.value.map((k, e) => MapEntry(_$EnumTypeEnumMap[k], e)),
    };

SimpleClassNullableOfEnumTypeToNum _$SimpleClassNullableOfEnumTypeToNumFromJson(
        Map<String, dynamic> json) =>
    SimpleClassNullableOfEnumTypeToNum(
      (json['value'] as Map<String, dynamic>?)?.map(
        (k, e) => MapEntry(_$enumDecode(_$EnumTypeEnumMap, k), e as num),
      ),
    );

Map<String, dynamic> _$SimpleClassNullableOfEnumTypeToNumToJson(
        SimpleClassNullableOfEnumTypeToNum instance) =>
    <String, dynamic>{
      'value': instance.value?.map((k, e) => MapEntry(_$EnumTypeEnumMap[k], e)),
    };

SimpleClassOfIntToNum _$SimpleClassOfIntToNumFromJson(
        Map<String, dynamic> json) =>
    SimpleClassOfIntToNum(
      (json['value'] as Map<String, dynamic>).map(
        (k, e) => MapEntry(int.parse(k), e as num),
      ),
    );

Map<String, dynamic> _$SimpleClassOfIntToNumToJson(
        SimpleClassOfIntToNum instance) =>
    <String, dynamic>{
      'value': instance.value.map((k, e) => MapEntry(k.toString(), e)),
    };

SimpleClassNullableOfIntToNum _$SimpleClassNullableOfIntToNumFromJson(
        Map<String, dynamic> json) =>
    SimpleClassNullableOfIntToNum(
      (json['value'] as Map<String, dynamic>?)?.map(
        (k, e) => MapEntry(int.parse(k), e as num),
      ),
    );

Map<String, dynamic> _$SimpleClassNullableOfIntToNumToJson(
        SimpleClassNullableOfIntToNum instance) =>
    <String, dynamic>{
      'value': instance.value?.map((k, e) => MapEntry(k.toString(), e)),
    };

SimpleClassOfObjectToNum _$SimpleClassOfObjectToNumFromJson(
        Map<String, dynamic> json) =>
    SimpleClassOfObjectToNum(
      Map<String, num>.from(json['value'] as Map),
    );

Map<String, dynamic> _$SimpleClassOfObjectToNumToJson(
        SimpleClassOfObjectToNum instance) =>
    <String, dynamic>{
      'value': instance.value,
    };

SimpleClassNullableOfObjectToNum _$SimpleClassNullableOfObjectToNumFromJson(
        Map<String, dynamic> json) =>
    SimpleClassNullableOfObjectToNum(
      (json['value'] as Map<String, dynamic>?)?.map(
        (k, e) => MapEntry(k, e as num),
      ),
    );

Map<String, dynamic> _$SimpleClassNullableOfObjectToNumToJson(
        SimpleClassNullableOfObjectToNum instance) =>
    <String, dynamic>{
      'value': instance.value,
    };

SimpleClassOfStringToNum _$SimpleClassOfStringToNumFromJson(
        Map<String, dynamic> json) =>
    SimpleClassOfStringToNum(
      Map<String, num>.from(json['value'] as Map),
    );

Map<String, dynamic> _$SimpleClassOfStringToNumToJson(
        SimpleClassOfStringToNum instance) =>
    <String, dynamic>{
      'value': instance.value,
    };

SimpleClassNullableOfStringToNum _$SimpleClassNullableOfStringToNumFromJson(
        Map<String, dynamic> json) =>
    SimpleClassNullableOfStringToNum(
      (json['value'] as Map<String, dynamic>?)?.map(
        (k, e) => MapEntry(k, e as num),
      ),
    );

Map<String, dynamic> _$SimpleClassNullableOfStringToNumToJson(
        SimpleClassNullableOfStringToNum instance) =>
    <String, dynamic>{
      'value': instance.value,
    };

SimpleClassOfUriToNum _$SimpleClassOfUriToNumFromJson(
        Map<String, dynamic> json) =>
    SimpleClassOfUriToNum(
      (json['value'] as Map<String, dynamic>).map(
        (k, e) => MapEntry(Uri.parse(k), e as num),
      ),
    );

Map<String, dynamic> _$SimpleClassOfUriToNumToJson(
        SimpleClassOfUriToNum instance) =>
    <String, dynamic>{
      'value': instance.value.map((k, e) => MapEntry(k.toString(), e)),
    };

SimpleClassNullableOfUriToNum _$SimpleClassNullableOfUriToNumFromJson(
        Map<String, dynamic> json) =>
    SimpleClassNullableOfUriToNum(
      (json['value'] as Map<String, dynamic>?)?.map(
        (k, e) => MapEntry(Uri.parse(k), e as num),
      ),
    );

Map<String, dynamic> _$SimpleClassNullableOfUriToNumToJson(
        SimpleClassNullableOfUriToNum instance) =>
    <String, dynamic>{
      'value': instance.value?.map((k, e) => MapEntry(k.toString(), e)),
    };

SimpleClassOfBigIntToNumNullable _$SimpleClassOfBigIntToNumNullableFromJson(
        Map<String, dynamic> json) =>
    SimpleClassOfBigIntToNumNullable(
      (json['value'] as Map<String, dynamic>).map(
        (k, e) => MapEntry(BigInt.parse(k), e as num?),
      ),
    );

Map<String, dynamic> _$SimpleClassOfBigIntToNumNullableToJson(
        SimpleClassOfBigIntToNumNullable instance) =>
    <String, dynamic>{
      'value': instance.value.map((k, e) => MapEntry(k.toString(), e)),
    };

SimpleClassNullableOfBigIntToNumNullable
    _$SimpleClassNullableOfBigIntToNumNullableFromJson(
            Map<String, dynamic> json) =>
        SimpleClassNullableOfBigIntToNumNullable(
          (json['value'] as Map<String, dynamic>?)?.map(
            (k, e) => MapEntry(BigInt.parse(k), e as num?),
          ),
        );

Map<String, dynamic> _$SimpleClassNullableOfBigIntToNumNullableToJson(
        SimpleClassNullableOfBigIntToNumNullable instance) =>
    <String, dynamic>{
      'value': instance.value?.map((k, e) => MapEntry(k.toString(), e)),
    };

SimpleClassOfDateTimeToNumNullable _$SimpleClassOfDateTimeToNumNullableFromJson(
        Map<String, dynamic> json) =>
    SimpleClassOfDateTimeToNumNullable(
      (json['value'] as Map<String, dynamic>).map(
        (k, e) => MapEntry(DateTime.parse(k), e as num?),
      ),
    );

Map<String, dynamic> _$SimpleClassOfDateTimeToNumNullableToJson(
        SimpleClassOfDateTimeToNumNullable instance) =>
    <String, dynamic>{
      'value': instance.value.map((k, e) => MapEntry(k.toIso8601String(), e)),
    };

SimpleClassNullableOfDateTimeToNumNullable
    _$SimpleClassNullableOfDateTimeToNumNullableFromJson(
            Map<String, dynamic> json) =>
        SimpleClassNullableOfDateTimeToNumNullable(
          (json['value'] as Map<String, dynamic>?)?.map(
            (k, e) => MapEntry(DateTime.parse(k), e as num?),
          ),
        );

Map<String, dynamic> _$SimpleClassNullableOfDateTimeToNumNullableToJson(
        SimpleClassNullableOfDateTimeToNumNullable instance) =>
    <String, dynamic>{
      'value': instance.value?.map((k, e) => MapEntry(k.toIso8601String(), e)),
    };

SimpleClassOfDynamicToNumNullable _$SimpleClassOfDynamicToNumNullableFromJson(
        Map<String, dynamic> json) =>
    SimpleClassOfDynamicToNumNullable(
      Map<String, num?>.from(json['value'] as Map),
    );

Map<String, dynamic> _$SimpleClassOfDynamicToNumNullableToJson(
        SimpleClassOfDynamicToNumNullable instance) =>
    <String, dynamic>{
      'value': instance.value,
    };

SimpleClassNullableOfDynamicToNumNullable
    _$SimpleClassNullableOfDynamicToNumNullableFromJson(
            Map<String, dynamic> json) =>
        SimpleClassNullableOfDynamicToNumNullable(
          (json['value'] as Map<String, dynamic>?)?.map(
            (k, e) => MapEntry(k, e as num?),
          ),
        );

Map<String, dynamic> _$SimpleClassNullableOfDynamicToNumNullableToJson(
        SimpleClassNullableOfDynamicToNumNullable instance) =>
    <String, dynamic>{
      'value': instance.value,
    };

SimpleClassOfEnumTypeToNumNullable _$SimpleClassOfEnumTypeToNumNullableFromJson(
        Map<String, dynamic> json) =>
    SimpleClassOfEnumTypeToNumNullable(
      (json['value'] as Map<String, dynamic>).map(
        (k, e) => MapEntry(_$enumDecode(_$EnumTypeEnumMap, k), e as num?),
      ),
    );

Map<String, dynamic> _$SimpleClassOfEnumTypeToNumNullableToJson(
        SimpleClassOfEnumTypeToNumNullable instance) =>
    <String, dynamic>{
      'value': instance.value.map((k, e) => MapEntry(_$EnumTypeEnumMap[k], e)),
    };

SimpleClassNullableOfEnumTypeToNumNullable
    _$SimpleClassNullableOfEnumTypeToNumNullableFromJson(
            Map<String, dynamic> json) =>
        SimpleClassNullableOfEnumTypeToNumNullable(
          (json['value'] as Map<String, dynamic>?)?.map(
            (k, e) => MapEntry(_$enumDecode(_$EnumTypeEnumMap, k), e as num?),
          ),
        );

Map<String, dynamic> _$SimpleClassNullableOfEnumTypeToNumNullableToJson(
        SimpleClassNullableOfEnumTypeToNumNullable instance) =>
    <String, dynamic>{
      'value': instance.value?.map((k, e) => MapEntry(_$EnumTypeEnumMap[k], e)),
    };

SimpleClassOfIntToNumNullable _$SimpleClassOfIntToNumNullableFromJson(
        Map<String, dynamic> json) =>
    SimpleClassOfIntToNumNullable(
      (json['value'] as Map<String, dynamic>).map(
        (k, e) => MapEntry(int.parse(k), e as num?),
      ),
    );

Map<String, dynamic> _$SimpleClassOfIntToNumNullableToJson(
        SimpleClassOfIntToNumNullable instance) =>
    <String, dynamic>{
      'value': instance.value.map((k, e) => MapEntry(k.toString(), e)),
    };

SimpleClassNullableOfIntToNumNullable
    _$SimpleClassNullableOfIntToNumNullableFromJson(
            Map<String, dynamic> json) =>
        SimpleClassNullableOfIntToNumNullable(
          (json['value'] as Map<String, dynamic>?)?.map(
            (k, e) => MapEntry(int.parse(k), e as num?),
          ),
        );

Map<String, dynamic> _$SimpleClassNullableOfIntToNumNullableToJson(
        SimpleClassNullableOfIntToNumNullable instance) =>
    <String, dynamic>{
      'value': instance.value?.map((k, e) => MapEntry(k.toString(), e)),
    };

SimpleClassOfObjectToNumNullable _$SimpleClassOfObjectToNumNullableFromJson(
        Map<String, dynamic> json) =>
    SimpleClassOfObjectToNumNullable(
      Map<String, num?>.from(json['value'] as Map),
    );

Map<String, dynamic> _$SimpleClassOfObjectToNumNullableToJson(
        SimpleClassOfObjectToNumNullable instance) =>
    <String, dynamic>{
      'value': instance.value,
    };

SimpleClassNullableOfObjectToNumNullable
    _$SimpleClassNullableOfObjectToNumNullableFromJson(
            Map<String, dynamic> json) =>
        SimpleClassNullableOfObjectToNumNullable(
          (json['value'] as Map<String, dynamic>?)?.map(
            (k, e) => MapEntry(k, e as num?),
          ),
        );

Map<String, dynamic> _$SimpleClassNullableOfObjectToNumNullableToJson(
        SimpleClassNullableOfObjectToNumNullable instance) =>
    <String, dynamic>{
      'value': instance.value,
    };

SimpleClassOfStringToNumNullable _$SimpleClassOfStringToNumNullableFromJson(
        Map<String, dynamic> json) =>
    SimpleClassOfStringToNumNullable(
      Map<String, num?>.from(json['value'] as Map),
    );

Map<String, dynamic> _$SimpleClassOfStringToNumNullableToJson(
        SimpleClassOfStringToNumNullable instance) =>
    <String, dynamic>{
      'value': instance.value,
    };

SimpleClassNullableOfStringToNumNullable
    _$SimpleClassNullableOfStringToNumNullableFromJson(
            Map<String, dynamic> json) =>
        SimpleClassNullableOfStringToNumNullable(
          (json['value'] as Map<String, dynamic>?)?.map(
            (k, e) => MapEntry(k, e as num?),
          ),
        );

Map<String, dynamic> _$SimpleClassNullableOfStringToNumNullableToJson(
        SimpleClassNullableOfStringToNumNullable instance) =>
    <String, dynamic>{
      'value': instance.value,
    };

SimpleClassOfUriToNumNullable _$SimpleClassOfUriToNumNullableFromJson(
        Map<String, dynamic> json) =>
    SimpleClassOfUriToNumNullable(
      (json['value'] as Map<String, dynamic>).map(
        (k, e) => MapEntry(Uri.parse(k), e as num?),
      ),
    );

Map<String, dynamic> _$SimpleClassOfUriToNumNullableToJson(
        SimpleClassOfUriToNumNullable instance) =>
    <String, dynamic>{
      'value': instance.value.map((k, e) => MapEntry(k.toString(), e)),
    };

SimpleClassNullableOfUriToNumNullable
    _$SimpleClassNullableOfUriToNumNullableFromJson(
            Map<String, dynamic> json) =>
        SimpleClassNullableOfUriToNumNullable(
          (json['value'] as Map<String, dynamic>?)?.map(
            (k, e) => MapEntry(Uri.parse(k), e as num?),
          ),
        );

Map<String, dynamic> _$SimpleClassNullableOfUriToNumNullableToJson(
        SimpleClassNullableOfUriToNumNullable instance) =>
    <String, dynamic>{
      'value': instance.value?.map((k, e) => MapEntry(k.toString(), e)),
    };

SimpleClassOfBigIntToObject _$SimpleClassOfBigIntToObjectFromJson(
        Map<String, dynamic> json) =>
    SimpleClassOfBigIntToObject(
      (json['value'] as Map<String, dynamic>).map(
        (k, e) => MapEntry(BigInt.parse(k), e as Object),
      ),
    );

Map<String, dynamic> _$SimpleClassOfBigIntToObjectToJson(
        SimpleClassOfBigIntToObject instance) =>
    <String, dynamic>{
      'value': instance.value.map((k, e) => MapEntry(k.toString(), e)),
    };

SimpleClassNullableOfBigIntToObject
    _$SimpleClassNullableOfBigIntToObjectFromJson(Map<String, dynamic> json) =>
        SimpleClassNullableOfBigIntToObject(
          (json['value'] as Map<String, dynamic>?)?.map(
            (k, e) => MapEntry(BigInt.parse(k), e as Object),
          ),
        );

Map<String, dynamic> _$SimpleClassNullableOfBigIntToObjectToJson(
        SimpleClassNullableOfBigIntToObject instance) =>
    <String, dynamic>{
      'value': instance.value?.map((k, e) => MapEntry(k.toString(), e)),
    };

SimpleClassOfDateTimeToObject _$SimpleClassOfDateTimeToObjectFromJson(
        Map<String, dynamic> json) =>
    SimpleClassOfDateTimeToObject(
      (json['value'] as Map<String, dynamic>).map(
        (k, e) => MapEntry(DateTime.parse(k), e as Object),
      ),
    );

Map<String, dynamic> _$SimpleClassOfDateTimeToObjectToJson(
        SimpleClassOfDateTimeToObject instance) =>
    <String, dynamic>{
      'value': instance.value.map((k, e) => MapEntry(k.toIso8601String(), e)),
    };

SimpleClassNullableOfDateTimeToObject
    _$SimpleClassNullableOfDateTimeToObjectFromJson(
            Map<String, dynamic> json) =>
        SimpleClassNullableOfDateTimeToObject(
          (json['value'] as Map<String, dynamic>?)?.map(
            (k, e) => MapEntry(DateTime.parse(k), e as Object),
          ),
        );

Map<String, dynamic> _$SimpleClassNullableOfDateTimeToObjectToJson(
        SimpleClassNullableOfDateTimeToObject instance) =>
    <String, dynamic>{
      'value': instance.value?.map((k, e) => MapEntry(k.toIso8601String(), e)),
    };

SimpleClassOfDynamicToObject _$SimpleClassOfDynamicToObjectFromJson(
        Map<String, dynamic> json) =>
    SimpleClassOfDynamicToObject(
      (json['value'] as Map<String, dynamic>).map(
        (k, e) => MapEntry(k, e as Object),
      ),
    );

Map<String, dynamic> _$SimpleClassOfDynamicToObjectToJson(
        SimpleClassOfDynamicToObject instance) =>
    <String, dynamic>{
      'value': instance.value,
    };

SimpleClassNullableOfDynamicToObject
    _$SimpleClassNullableOfDynamicToObjectFromJson(Map<String, dynamic> json) =>
        SimpleClassNullableOfDynamicToObject(
          (json['value'] as Map<String, dynamic>?)?.map(
            (k, e) => MapEntry(k, e as Object),
          ),
        );

Map<String, dynamic> _$SimpleClassNullableOfDynamicToObjectToJson(
        SimpleClassNullableOfDynamicToObject instance) =>
    <String, dynamic>{
      'value': instance.value,
    };

SimpleClassOfEnumTypeToObject _$SimpleClassOfEnumTypeToObjectFromJson(
        Map<String, dynamic> json) =>
    SimpleClassOfEnumTypeToObject(
      (json['value'] as Map<String, dynamic>).map(
        (k, e) => MapEntry(_$enumDecode(_$EnumTypeEnumMap, k), e as Object),
      ),
    );

Map<String, dynamic> _$SimpleClassOfEnumTypeToObjectToJson(
        SimpleClassOfEnumTypeToObject instance) =>
    <String, dynamic>{
      'value': instance.value.map((k, e) => MapEntry(_$EnumTypeEnumMap[k], e)),
    };

SimpleClassNullableOfEnumTypeToObject
    _$SimpleClassNullableOfEnumTypeToObjectFromJson(
            Map<String, dynamic> json) =>
        SimpleClassNullableOfEnumTypeToObject(
          (json['value'] as Map<String, dynamic>?)?.map(
            (k, e) => MapEntry(_$enumDecode(_$EnumTypeEnumMap, k), e as Object),
          ),
        );

Map<String, dynamic> _$SimpleClassNullableOfEnumTypeToObjectToJson(
        SimpleClassNullableOfEnumTypeToObject instance) =>
    <String, dynamic>{
      'value': instance.value?.map((k, e) => MapEntry(_$EnumTypeEnumMap[k], e)),
    };

SimpleClassOfIntToObject _$SimpleClassOfIntToObjectFromJson(
        Map<String, dynamic> json) =>
    SimpleClassOfIntToObject(
      (json['value'] as Map<String, dynamic>).map(
        (k, e) => MapEntry(int.parse(k), e as Object),
      ),
    );

Map<String, dynamic> _$SimpleClassOfIntToObjectToJson(
        SimpleClassOfIntToObject instance) =>
    <String, dynamic>{
      'value': instance.value.map((k, e) => MapEntry(k.toString(), e)),
    };

SimpleClassNullableOfIntToObject _$SimpleClassNullableOfIntToObjectFromJson(
        Map<String, dynamic> json) =>
    SimpleClassNullableOfIntToObject(
      (json['value'] as Map<String, dynamic>?)?.map(
        (k, e) => MapEntry(int.parse(k), e as Object),
      ),
    );

Map<String, dynamic> _$SimpleClassNullableOfIntToObjectToJson(
        SimpleClassNullableOfIntToObject instance) =>
    <String, dynamic>{
      'value': instance.value?.map((k, e) => MapEntry(k.toString(), e)),
    };

SimpleClassOfObjectToObject _$SimpleClassOfObjectToObjectFromJson(
        Map<String, dynamic> json) =>
    SimpleClassOfObjectToObject(
      (json['value'] as Map<String, dynamic>).map(
        (k, e) => MapEntry(k, e as Object),
      ),
    );

Map<String, dynamic> _$SimpleClassOfObjectToObjectToJson(
        SimpleClassOfObjectToObject instance) =>
    <String, dynamic>{
      'value': instance.value,
    };

SimpleClassNullableOfObjectToObject
    _$SimpleClassNullableOfObjectToObjectFromJson(Map<String, dynamic> json) =>
        SimpleClassNullableOfObjectToObject(
          (json['value'] as Map<String, dynamic>?)?.map(
            (k, e) => MapEntry(k, e as Object),
          ),
        );

Map<String, dynamic> _$SimpleClassNullableOfObjectToObjectToJson(
        SimpleClassNullableOfObjectToObject instance) =>
    <String, dynamic>{
      'value': instance.value,
    };

SimpleClassOfStringToObject _$SimpleClassOfStringToObjectFromJson(
        Map<String, dynamic> json) =>
    SimpleClassOfStringToObject(
      (json['value'] as Map<String, dynamic>).map(
        (k, e) => MapEntry(k, e as Object),
      ),
    );

Map<String, dynamic> _$SimpleClassOfStringToObjectToJson(
        SimpleClassOfStringToObject instance) =>
    <String, dynamic>{
      'value': instance.value,
    };

SimpleClassNullableOfStringToObject
    _$SimpleClassNullableOfStringToObjectFromJson(Map<String, dynamic> json) =>
        SimpleClassNullableOfStringToObject(
          (json['value'] as Map<String, dynamic>?)?.map(
            (k, e) => MapEntry(k, e as Object),
          ),
        );

Map<String, dynamic> _$SimpleClassNullableOfStringToObjectToJson(
        SimpleClassNullableOfStringToObject instance) =>
    <String, dynamic>{
      'value': instance.value,
    };

SimpleClassOfUriToObject _$SimpleClassOfUriToObjectFromJson(
        Map<String, dynamic> json) =>
    SimpleClassOfUriToObject(
      (json['value'] as Map<String, dynamic>).map(
        (k, e) => MapEntry(Uri.parse(k), e as Object),
      ),
    );

Map<String, dynamic> _$SimpleClassOfUriToObjectToJson(
        SimpleClassOfUriToObject instance) =>
    <String, dynamic>{
      'value': instance.value.map((k, e) => MapEntry(k.toString(), e)),
    };

SimpleClassNullableOfUriToObject _$SimpleClassNullableOfUriToObjectFromJson(
        Map<String, dynamic> json) =>
    SimpleClassNullableOfUriToObject(
      (json['value'] as Map<String, dynamic>?)?.map(
        (k, e) => MapEntry(Uri.parse(k), e as Object),
      ),
    );

Map<String, dynamic> _$SimpleClassNullableOfUriToObjectToJson(
        SimpleClassNullableOfUriToObject instance) =>
    <String, dynamic>{
      'value': instance.value?.map((k, e) => MapEntry(k.toString(), e)),
    };

SimpleClassOfBigIntToObjectNullable
    _$SimpleClassOfBigIntToObjectNullableFromJson(Map<String, dynamic> json) =>
        SimpleClassOfBigIntToObjectNullable(
          (json['value'] as Map<String, dynamic>).map(
            (k, e) => MapEntry(BigInt.parse(k), e),
          ),
        );

Map<String, dynamic> _$SimpleClassOfBigIntToObjectNullableToJson(
        SimpleClassOfBigIntToObjectNullable instance) =>
    <String, dynamic>{
      'value': instance.value.map((k, e) => MapEntry(k.toString(), e)),
    };

SimpleClassNullableOfBigIntToObjectNullable
    _$SimpleClassNullableOfBigIntToObjectNullableFromJson(
            Map<String, dynamic> json) =>
        SimpleClassNullableOfBigIntToObjectNullable(
          (json['value'] as Map<String, dynamic>?)?.map(
            (k, e) => MapEntry(BigInt.parse(k), e),
          ),
        );

Map<String, dynamic> _$SimpleClassNullableOfBigIntToObjectNullableToJson(
        SimpleClassNullableOfBigIntToObjectNullable instance) =>
    <String, dynamic>{
      'value': instance.value?.map((k, e) => MapEntry(k.toString(), e)),
    };

SimpleClassOfDateTimeToObjectNullable
    _$SimpleClassOfDateTimeToObjectNullableFromJson(
            Map<String, dynamic> json) =>
        SimpleClassOfDateTimeToObjectNullable(
          (json['value'] as Map<String, dynamic>).map(
            (k, e) => MapEntry(DateTime.parse(k), e),
          ),
        );

Map<String, dynamic> _$SimpleClassOfDateTimeToObjectNullableToJson(
        SimpleClassOfDateTimeToObjectNullable instance) =>
    <String, dynamic>{
      'value': instance.value.map((k, e) => MapEntry(k.toIso8601String(), e)),
    };

SimpleClassNullableOfDateTimeToObjectNullable
    _$SimpleClassNullableOfDateTimeToObjectNullableFromJson(
            Map<String, dynamic> json) =>
        SimpleClassNullableOfDateTimeToObjectNullable(
          (json['value'] as Map<String, dynamic>?)?.map(
            (k, e) => MapEntry(DateTime.parse(k), e),
          ),
        );

Map<String, dynamic> _$SimpleClassNullableOfDateTimeToObjectNullableToJson(
        SimpleClassNullableOfDateTimeToObjectNullable instance) =>
    <String, dynamic>{
      'value': instance.value?.map((k, e) => MapEntry(k.toIso8601String(), e)),
    };

SimpleClassOfDynamicToObjectNullable
    _$SimpleClassOfDynamicToObjectNullableFromJson(Map<String, dynamic> json) =>
        SimpleClassOfDynamicToObjectNullable(
          json['value'] as Map<String, dynamic>,
        );

Map<String, dynamic> _$SimpleClassOfDynamicToObjectNullableToJson(
        SimpleClassOfDynamicToObjectNullable instance) =>
    <String, dynamic>{
      'value': instance.value,
    };

SimpleClassNullableOfDynamicToObjectNullable
    _$SimpleClassNullableOfDynamicToObjectNullableFromJson(
            Map<String, dynamic> json) =>
        SimpleClassNullableOfDynamicToObjectNullable(
          json['value'] as Map<String, dynamic>?,
        );

Map<String, dynamic> _$SimpleClassNullableOfDynamicToObjectNullableToJson(
        SimpleClassNullableOfDynamicToObjectNullable instance) =>
    <String, dynamic>{
      'value': instance.value,
    };

SimpleClassOfEnumTypeToObjectNullable
    _$SimpleClassOfEnumTypeToObjectNullableFromJson(
            Map<String, dynamic> json) =>
        SimpleClassOfEnumTypeToObjectNullable(
          (json['value'] as Map<String, dynamic>).map(
            (k, e) => MapEntry(_$enumDecode(_$EnumTypeEnumMap, k), e),
          ),
        );

Map<String, dynamic> _$SimpleClassOfEnumTypeToObjectNullableToJson(
        SimpleClassOfEnumTypeToObjectNullable instance) =>
    <String, dynamic>{
      'value': instance.value.map((k, e) => MapEntry(_$EnumTypeEnumMap[k], e)),
    };

SimpleClassNullableOfEnumTypeToObjectNullable
    _$SimpleClassNullableOfEnumTypeToObjectNullableFromJson(
            Map<String, dynamic> json) =>
        SimpleClassNullableOfEnumTypeToObjectNullable(
          (json['value'] as Map<String, dynamic>?)?.map(
            (k, e) => MapEntry(_$enumDecode(_$EnumTypeEnumMap, k), e),
          ),
        );

Map<String, dynamic> _$SimpleClassNullableOfEnumTypeToObjectNullableToJson(
        SimpleClassNullableOfEnumTypeToObjectNullable instance) =>
    <String, dynamic>{
      'value': instance.value?.map((k, e) => MapEntry(_$EnumTypeEnumMap[k], e)),
    };

SimpleClassOfIntToObjectNullable _$SimpleClassOfIntToObjectNullableFromJson(
        Map<String, dynamic> json) =>
    SimpleClassOfIntToObjectNullable(
      (json['value'] as Map<String, dynamic>).map(
        (k, e) => MapEntry(int.parse(k), e),
      ),
    );

Map<String, dynamic> _$SimpleClassOfIntToObjectNullableToJson(
        SimpleClassOfIntToObjectNullable instance) =>
    <String, dynamic>{
      'value': instance.value.map((k, e) => MapEntry(k.toString(), e)),
    };

SimpleClassNullableOfIntToObjectNullable
    _$SimpleClassNullableOfIntToObjectNullableFromJson(
            Map<String, dynamic> json) =>
        SimpleClassNullableOfIntToObjectNullable(
          (json['value'] as Map<String, dynamic>?)?.map(
            (k, e) => MapEntry(int.parse(k), e),
          ),
        );

Map<String, dynamic> _$SimpleClassNullableOfIntToObjectNullableToJson(
        SimpleClassNullableOfIntToObjectNullable instance) =>
    <String, dynamic>{
      'value': instance.value?.map((k, e) => MapEntry(k.toString(), e)),
    };

SimpleClassOfObjectToObjectNullable
    _$SimpleClassOfObjectToObjectNullableFromJson(Map<String, dynamic> json) =>
        SimpleClassOfObjectToObjectNullable(
          json['value'] as Map<String, dynamic>,
        );

Map<String, dynamic> _$SimpleClassOfObjectToObjectNullableToJson(
        SimpleClassOfObjectToObjectNullable instance) =>
    <String, dynamic>{
      'value': instance.value,
    };

SimpleClassNullableOfObjectToObjectNullable
    _$SimpleClassNullableOfObjectToObjectNullableFromJson(
            Map<String, dynamic> json) =>
        SimpleClassNullableOfObjectToObjectNullable(
          json['value'] as Map<String, dynamic>?,
        );

Map<String, dynamic> _$SimpleClassNullableOfObjectToObjectNullableToJson(
        SimpleClassNullableOfObjectToObjectNullable instance) =>
    <String, dynamic>{
      'value': instance.value,
    };

SimpleClassOfStringToObjectNullable
    _$SimpleClassOfStringToObjectNullableFromJson(Map<String, dynamic> json) =>
        SimpleClassOfStringToObjectNullable(
          json['value'] as Map<String, dynamic>,
        );

Map<String, dynamic> _$SimpleClassOfStringToObjectNullableToJson(
        SimpleClassOfStringToObjectNullable instance) =>
    <String, dynamic>{
      'value': instance.value,
    };

SimpleClassNullableOfStringToObjectNullable
    _$SimpleClassNullableOfStringToObjectNullableFromJson(
            Map<String, dynamic> json) =>
        SimpleClassNullableOfStringToObjectNullable(
          json['value'] as Map<String, dynamic>?,
        );

Map<String, dynamic> _$SimpleClassNullableOfStringToObjectNullableToJson(
        SimpleClassNullableOfStringToObjectNullable instance) =>
    <String, dynamic>{
      'value': instance.value,
    };

SimpleClassOfUriToObjectNullable _$SimpleClassOfUriToObjectNullableFromJson(
        Map<String, dynamic> json) =>
    SimpleClassOfUriToObjectNullable(
      (json['value'] as Map<String, dynamic>).map(
        (k, e) => MapEntry(Uri.parse(k), e),
      ),
    );

Map<String, dynamic> _$SimpleClassOfUriToObjectNullableToJson(
        SimpleClassOfUriToObjectNullable instance) =>
    <String, dynamic>{
      'value': instance.value.map((k, e) => MapEntry(k.toString(), e)),
    };

SimpleClassNullableOfUriToObjectNullable
    _$SimpleClassNullableOfUriToObjectNullableFromJson(
            Map<String, dynamic> json) =>
        SimpleClassNullableOfUriToObjectNullable(
          (json['value'] as Map<String, dynamic>?)?.map(
            (k, e) => MapEntry(Uri.parse(k), e),
          ),
        );

Map<String, dynamic> _$SimpleClassNullableOfUriToObjectNullableToJson(
        SimpleClassNullableOfUriToObjectNullable instance) =>
    <String, dynamic>{
      'value': instance.value?.map((k, e) => MapEntry(k.toString(), e)),
    };

SimpleClassOfBigIntToString _$SimpleClassOfBigIntToStringFromJson(
        Map<String, dynamic> json) =>
    SimpleClassOfBigIntToString(
      (json['value'] as Map<String, dynamic>).map(
        (k, e) => MapEntry(BigInt.parse(k), e as String),
      ),
    );

Map<String, dynamic> _$SimpleClassOfBigIntToStringToJson(
        SimpleClassOfBigIntToString instance) =>
    <String, dynamic>{
      'value': instance.value.map((k, e) => MapEntry(k.toString(), e)),
    };

SimpleClassNullableOfBigIntToString
    _$SimpleClassNullableOfBigIntToStringFromJson(Map<String, dynamic> json) =>
        SimpleClassNullableOfBigIntToString(
          (json['value'] as Map<String, dynamic>?)?.map(
            (k, e) => MapEntry(BigInt.parse(k), e as String),
          ),
        );

Map<String, dynamic> _$SimpleClassNullableOfBigIntToStringToJson(
        SimpleClassNullableOfBigIntToString instance) =>
    <String, dynamic>{
      'value': instance.value?.map((k, e) => MapEntry(k.toString(), e)),
    };

SimpleClassOfDateTimeToString _$SimpleClassOfDateTimeToStringFromJson(
        Map<String, dynamic> json) =>
    SimpleClassOfDateTimeToString(
      (json['value'] as Map<String, dynamic>).map(
        (k, e) => MapEntry(DateTime.parse(k), e as String),
      ),
    );

Map<String, dynamic> _$SimpleClassOfDateTimeToStringToJson(
        SimpleClassOfDateTimeToString instance) =>
    <String, dynamic>{
      'value': instance.value.map((k, e) => MapEntry(k.toIso8601String(), e)),
    };

SimpleClassNullableOfDateTimeToString
    _$SimpleClassNullableOfDateTimeToStringFromJson(
            Map<String, dynamic> json) =>
        SimpleClassNullableOfDateTimeToString(
          (json['value'] as Map<String, dynamic>?)?.map(
            (k, e) => MapEntry(DateTime.parse(k), e as String),
          ),
        );

Map<String, dynamic> _$SimpleClassNullableOfDateTimeToStringToJson(
        SimpleClassNullableOfDateTimeToString instance) =>
    <String, dynamic>{
      'value': instance.value?.map((k, e) => MapEntry(k.toIso8601String(), e)),
    };

SimpleClassOfDynamicToString _$SimpleClassOfDynamicToStringFromJson(
        Map<String, dynamic> json) =>
    SimpleClassOfDynamicToString(
      Map<String, String>.from(json['value'] as Map),
    );

Map<String, dynamic> _$SimpleClassOfDynamicToStringToJson(
        SimpleClassOfDynamicToString instance) =>
    <String, dynamic>{
      'value': instance.value,
    };

SimpleClassNullableOfDynamicToString
    _$SimpleClassNullableOfDynamicToStringFromJson(Map<String, dynamic> json) =>
        SimpleClassNullableOfDynamicToString(
          (json['value'] as Map<String, dynamic>?)?.map(
            (k, e) => MapEntry(k, e as String),
          ),
        );

Map<String, dynamic> _$SimpleClassNullableOfDynamicToStringToJson(
        SimpleClassNullableOfDynamicToString instance) =>
    <String, dynamic>{
      'value': instance.value,
    };

SimpleClassOfEnumTypeToString _$SimpleClassOfEnumTypeToStringFromJson(
        Map<String, dynamic> json) =>
    SimpleClassOfEnumTypeToString(
      (json['value'] as Map<String, dynamic>).map(
        (k, e) => MapEntry(_$enumDecode(_$EnumTypeEnumMap, k), e as String),
      ),
    );

Map<String, dynamic> _$SimpleClassOfEnumTypeToStringToJson(
        SimpleClassOfEnumTypeToString instance) =>
    <String, dynamic>{
      'value': instance.value.map((k, e) => MapEntry(_$EnumTypeEnumMap[k], e)),
    };

SimpleClassNullableOfEnumTypeToString
    _$SimpleClassNullableOfEnumTypeToStringFromJson(
            Map<String, dynamic> json) =>
        SimpleClassNullableOfEnumTypeToString(
          (json['value'] as Map<String, dynamic>?)?.map(
            (k, e) => MapEntry(_$enumDecode(_$EnumTypeEnumMap, k), e as String),
          ),
        );

Map<String, dynamic> _$SimpleClassNullableOfEnumTypeToStringToJson(
        SimpleClassNullableOfEnumTypeToString instance) =>
    <String, dynamic>{
      'value': instance.value?.map((k, e) => MapEntry(_$EnumTypeEnumMap[k], e)),
    };

SimpleClassOfIntToString _$SimpleClassOfIntToStringFromJson(
        Map<String, dynamic> json) =>
    SimpleClassOfIntToString(
      (json['value'] as Map<String, dynamic>).map(
        (k, e) => MapEntry(int.parse(k), e as String),
      ),
    );

Map<String, dynamic> _$SimpleClassOfIntToStringToJson(
        SimpleClassOfIntToString instance) =>
    <String, dynamic>{
      'value': instance.value.map((k, e) => MapEntry(k.toString(), e)),
    };

SimpleClassNullableOfIntToString _$SimpleClassNullableOfIntToStringFromJson(
        Map<String, dynamic> json) =>
    SimpleClassNullableOfIntToString(
      (json['value'] as Map<String, dynamic>?)?.map(
        (k, e) => MapEntry(int.parse(k), e as String),
      ),
    );

Map<String, dynamic> _$SimpleClassNullableOfIntToStringToJson(
        SimpleClassNullableOfIntToString instance) =>
    <String, dynamic>{
      'value': instance.value?.map((k, e) => MapEntry(k.toString(), e)),
    };

SimpleClassOfObjectToString _$SimpleClassOfObjectToStringFromJson(
        Map<String, dynamic> json) =>
    SimpleClassOfObjectToString(
      Map<String, String>.from(json['value'] as Map),
    );

Map<String, dynamic> _$SimpleClassOfObjectToStringToJson(
        SimpleClassOfObjectToString instance) =>
    <String, dynamic>{
      'value': instance.value,
    };

SimpleClassNullableOfObjectToString
    _$SimpleClassNullableOfObjectToStringFromJson(Map<String, dynamic> json) =>
        SimpleClassNullableOfObjectToString(
          (json['value'] as Map<String, dynamic>?)?.map(
            (k, e) => MapEntry(k, e as String),
          ),
        );

Map<String, dynamic> _$SimpleClassNullableOfObjectToStringToJson(
        SimpleClassNullableOfObjectToString instance) =>
    <String, dynamic>{
      'value': instance.value,
    };

SimpleClassOfStringToString _$SimpleClassOfStringToStringFromJson(
        Map<String, dynamic> json) =>
    SimpleClassOfStringToString(
      Map<String, String>.from(json['value'] as Map),
    );

Map<String, dynamic> _$SimpleClassOfStringToStringToJson(
        SimpleClassOfStringToString instance) =>
    <String, dynamic>{
      'value': instance.value,
    };

SimpleClassNullableOfStringToString
    _$SimpleClassNullableOfStringToStringFromJson(Map<String, dynamic> json) =>
        SimpleClassNullableOfStringToString(
          (json['value'] as Map<String, dynamic>?)?.map(
            (k, e) => MapEntry(k, e as String),
          ),
        );

Map<String, dynamic> _$SimpleClassNullableOfStringToStringToJson(
        SimpleClassNullableOfStringToString instance) =>
    <String, dynamic>{
      'value': instance.value,
    };

SimpleClassOfUriToString _$SimpleClassOfUriToStringFromJson(
        Map<String, dynamic> json) =>
    SimpleClassOfUriToString(
      (json['value'] as Map<String, dynamic>).map(
        (k, e) => MapEntry(Uri.parse(k), e as String),
      ),
    );

Map<String, dynamic> _$SimpleClassOfUriToStringToJson(
        SimpleClassOfUriToString instance) =>
    <String, dynamic>{
      'value': instance.value.map((k, e) => MapEntry(k.toString(), e)),
    };

SimpleClassNullableOfUriToString _$SimpleClassNullableOfUriToStringFromJson(
        Map<String, dynamic> json) =>
    SimpleClassNullableOfUriToString(
      (json['value'] as Map<String, dynamic>?)?.map(
        (k, e) => MapEntry(Uri.parse(k), e as String),
      ),
    );

Map<String, dynamic> _$SimpleClassNullableOfUriToStringToJson(
        SimpleClassNullableOfUriToString instance) =>
    <String, dynamic>{
      'value': instance.value?.map((k, e) => MapEntry(k.toString(), e)),
    };

SimpleClassOfBigIntToStringNullable
    _$SimpleClassOfBigIntToStringNullableFromJson(Map<String, dynamic> json) =>
        SimpleClassOfBigIntToStringNullable(
          (json['value'] as Map<String, dynamic>).map(
            (k, e) => MapEntry(BigInt.parse(k), e as String?),
          ),
        );

Map<String, dynamic> _$SimpleClassOfBigIntToStringNullableToJson(
        SimpleClassOfBigIntToStringNullable instance) =>
    <String, dynamic>{
      'value': instance.value.map((k, e) => MapEntry(k.toString(), e)),
    };

SimpleClassNullableOfBigIntToStringNullable
    _$SimpleClassNullableOfBigIntToStringNullableFromJson(
            Map<String, dynamic> json) =>
        SimpleClassNullableOfBigIntToStringNullable(
          (json['value'] as Map<String, dynamic>?)?.map(
            (k, e) => MapEntry(BigInt.parse(k), e as String?),
          ),
        );

Map<String, dynamic> _$SimpleClassNullableOfBigIntToStringNullableToJson(
        SimpleClassNullableOfBigIntToStringNullable instance) =>
    <String, dynamic>{
      'value': instance.value?.map((k, e) => MapEntry(k.toString(), e)),
    };

SimpleClassOfDateTimeToStringNullable
    _$SimpleClassOfDateTimeToStringNullableFromJson(
            Map<String, dynamic> json) =>
        SimpleClassOfDateTimeToStringNullable(
          (json['value'] as Map<String, dynamic>).map(
            (k, e) => MapEntry(DateTime.parse(k), e as String?),
          ),
        );

Map<String, dynamic> _$SimpleClassOfDateTimeToStringNullableToJson(
        SimpleClassOfDateTimeToStringNullable instance) =>
    <String, dynamic>{
      'value': instance.value.map((k, e) => MapEntry(k.toIso8601String(), e)),
    };

SimpleClassNullableOfDateTimeToStringNullable
    _$SimpleClassNullableOfDateTimeToStringNullableFromJson(
            Map<String, dynamic> json) =>
        SimpleClassNullableOfDateTimeToStringNullable(
          (json['value'] as Map<String, dynamic>?)?.map(
            (k, e) => MapEntry(DateTime.parse(k), e as String?),
          ),
        );

Map<String, dynamic> _$SimpleClassNullableOfDateTimeToStringNullableToJson(
        SimpleClassNullableOfDateTimeToStringNullable instance) =>
    <String, dynamic>{
      'value': instance.value?.map((k, e) => MapEntry(k.toIso8601String(), e)),
    };

SimpleClassOfDynamicToStringNullable
    _$SimpleClassOfDynamicToStringNullableFromJson(Map<String, dynamic> json) =>
        SimpleClassOfDynamicToStringNullable(
          Map<String, String?>.from(json['value'] as Map),
        );

Map<String, dynamic> _$SimpleClassOfDynamicToStringNullableToJson(
        SimpleClassOfDynamicToStringNullable instance) =>
    <String, dynamic>{
      'value': instance.value,
    };

SimpleClassNullableOfDynamicToStringNullable
    _$SimpleClassNullableOfDynamicToStringNullableFromJson(
            Map<String, dynamic> json) =>
        SimpleClassNullableOfDynamicToStringNullable(
          (json['value'] as Map<String, dynamic>?)?.map(
            (k, e) => MapEntry(k, e as String?),
          ),
        );

Map<String, dynamic> _$SimpleClassNullableOfDynamicToStringNullableToJson(
        SimpleClassNullableOfDynamicToStringNullable instance) =>
    <String, dynamic>{
      'value': instance.value,
    };

SimpleClassOfEnumTypeToStringNullable
    _$SimpleClassOfEnumTypeToStringNullableFromJson(
            Map<String, dynamic> json) =>
        SimpleClassOfEnumTypeToStringNullable(
          (json['value'] as Map<String, dynamic>).map(
            (k, e) =>
                MapEntry(_$enumDecode(_$EnumTypeEnumMap, k), e as String?),
          ),
        );

Map<String, dynamic> _$SimpleClassOfEnumTypeToStringNullableToJson(
        SimpleClassOfEnumTypeToStringNullable instance) =>
    <String, dynamic>{
      'value': instance.value.map((k, e) => MapEntry(_$EnumTypeEnumMap[k], e)),
    };

SimpleClassNullableOfEnumTypeToStringNullable
    _$SimpleClassNullableOfEnumTypeToStringNullableFromJson(
            Map<String, dynamic> json) =>
        SimpleClassNullableOfEnumTypeToStringNullable(
          (json['value'] as Map<String, dynamic>?)?.map(
            (k, e) =>
                MapEntry(_$enumDecode(_$EnumTypeEnumMap, k), e as String?),
          ),
        );

Map<String, dynamic> _$SimpleClassNullableOfEnumTypeToStringNullableToJson(
        SimpleClassNullableOfEnumTypeToStringNullable instance) =>
    <String, dynamic>{
      'value': instance.value?.map((k, e) => MapEntry(_$EnumTypeEnumMap[k], e)),
    };

SimpleClassOfIntToStringNullable _$SimpleClassOfIntToStringNullableFromJson(
        Map<String, dynamic> json) =>
    SimpleClassOfIntToStringNullable(
      (json['value'] as Map<String, dynamic>).map(
        (k, e) => MapEntry(int.parse(k), e as String?),
      ),
    );

Map<String, dynamic> _$SimpleClassOfIntToStringNullableToJson(
        SimpleClassOfIntToStringNullable instance) =>
    <String, dynamic>{
      'value': instance.value.map((k, e) => MapEntry(k.toString(), e)),
    };

SimpleClassNullableOfIntToStringNullable
    _$SimpleClassNullableOfIntToStringNullableFromJson(
            Map<String, dynamic> json) =>
        SimpleClassNullableOfIntToStringNullable(
          (json['value'] as Map<String, dynamic>?)?.map(
            (k, e) => MapEntry(int.parse(k), e as String?),
          ),
        );

Map<String, dynamic> _$SimpleClassNullableOfIntToStringNullableToJson(
        SimpleClassNullableOfIntToStringNullable instance) =>
    <String, dynamic>{
      'value': instance.value?.map((k, e) => MapEntry(k.toString(), e)),
    };

SimpleClassOfObjectToStringNullable
    _$SimpleClassOfObjectToStringNullableFromJson(Map<String, dynamic> json) =>
        SimpleClassOfObjectToStringNullable(
          Map<String, String?>.from(json['value'] as Map),
        );

Map<String, dynamic> _$SimpleClassOfObjectToStringNullableToJson(
        SimpleClassOfObjectToStringNullable instance) =>
    <String, dynamic>{
      'value': instance.value,
    };

SimpleClassNullableOfObjectToStringNullable
    _$SimpleClassNullableOfObjectToStringNullableFromJson(
            Map<String, dynamic> json) =>
        SimpleClassNullableOfObjectToStringNullable(
          (json['value'] as Map<String, dynamic>?)?.map(
            (k, e) => MapEntry(k, e as String?),
          ),
        );

Map<String, dynamic> _$SimpleClassNullableOfObjectToStringNullableToJson(
        SimpleClassNullableOfObjectToStringNullable instance) =>
    <String, dynamic>{
      'value': instance.value,
    };

SimpleClassOfStringToStringNullable
    _$SimpleClassOfStringToStringNullableFromJson(Map<String, dynamic> json) =>
        SimpleClassOfStringToStringNullable(
          Map<String, String?>.from(json['value'] as Map),
        );

Map<String, dynamic> _$SimpleClassOfStringToStringNullableToJson(
        SimpleClassOfStringToStringNullable instance) =>
    <String, dynamic>{
      'value': instance.value,
    };

SimpleClassNullableOfStringToStringNullable
    _$SimpleClassNullableOfStringToStringNullableFromJson(
            Map<String, dynamic> json) =>
        SimpleClassNullableOfStringToStringNullable(
          (json['value'] as Map<String, dynamic>?)?.map(
            (k, e) => MapEntry(k, e as String?),
          ),
        );

Map<String, dynamic> _$SimpleClassNullableOfStringToStringNullableToJson(
        SimpleClassNullableOfStringToStringNullable instance) =>
    <String, dynamic>{
      'value': instance.value,
    };

SimpleClassOfUriToStringNullable _$SimpleClassOfUriToStringNullableFromJson(
        Map<String, dynamic> json) =>
    SimpleClassOfUriToStringNullable(
      (json['value'] as Map<String, dynamic>).map(
        (k, e) => MapEntry(Uri.parse(k), e as String?),
      ),
    );

Map<String, dynamic> _$SimpleClassOfUriToStringNullableToJson(
        SimpleClassOfUriToStringNullable instance) =>
    <String, dynamic>{
      'value': instance.value.map((k, e) => MapEntry(k.toString(), e)),
    };

SimpleClassNullableOfUriToStringNullable
    _$SimpleClassNullableOfUriToStringNullableFromJson(
            Map<String, dynamic> json) =>
        SimpleClassNullableOfUriToStringNullable(
          (json['value'] as Map<String, dynamic>?)?.map(
            (k, e) => MapEntry(Uri.parse(k), e as String?),
          ),
        );

Map<String, dynamic> _$SimpleClassNullableOfUriToStringNullableToJson(
        SimpleClassNullableOfUriToStringNullable instance) =>
    <String, dynamic>{
      'value': instance.value?.map((k, e) => MapEntry(k.toString(), e)),
    };

SimpleClassOfBigIntToUri _$SimpleClassOfBigIntToUriFromJson(
        Map<String, dynamic> json) =>
    SimpleClassOfBigIntToUri(
      (json['value'] as Map<String, dynamic>).map(
        (k, e) => MapEntry(BigInt.parse(k), Uri.parse(e as String)),
      ),
    );

Map<String, dynamic> _$SimpleClassOfBigIntToUriToJson(
        SimpleClassOfBigIntToUri instance) =>
    <String, dynamic>{
      'value':
          instance.value.map((k, e) => MapEntry(k.toString(), e.toString())),
    };

SimpleClassNullableOfBigIntToUri _$SimpleClassNullableOfBigIntToUriFromJson(
        Map<String, dynamic> json) =>
    SimpleClassNullableOfBigIntToUri(
      (json['value'] as Map<String, dynamic>?)?.map(
        (k, e) => MapEntry(BigInt.parse(k), Uri.parse(e as String)),
      ),
    );

Map<String, dynamic> _$SimpleClassNullableOfBigIntToUriToJson(
        SimpleClassNullableOfBigIntToUri instance) =>
    <String, dynamic>{
      'value':
          instance.value?.map((k, e) => MapEntry(k.toString(), e.toString())),
    };

SimpleClassOfDateTimeToUri _$SimpleClassOfDateTimeToUriFromJson(
        Map<String, dynamic> json) =>
    SimpleClassOfDateTimeToUri(
      (json['value'] as Map<String, dynamic>).map(
        (k, e) => MapEntry(DateTime.parse(k), Uri.parse(e as String)),
      ),
    );

Map<String, dynamic> _$SimpleClassOfDateTimeToUriToJson(
        SimpleClassOfDateTimeToUri instance) =>
    <String, dynamic>{
      'value': instance.value
          .map((k, e) => MapEntry(k.toIso8601String(), e.toString())),
    };

SimpleClassNullableOfDateTimeToUri _$SimpleClassNullableOfDateTimeToUriFromJson(
        Map<String, dynamic> json) =>
    SimpleClassNullableOfDateTimeToUri(
      (json['value'] as Map<String, dynamic>?)?.map(
        (k, e) => MapEntry(DateTime.parse(k), Uri.parse(e as String)),
      ),
    );

Map<String, dynamic> _$SimpleClassNullableOfDateTimeToUriToJson(
        SimpleClassNullableOfDateTimeToUri instance) =>
    <String, dynamic>{
      'value': instance.value
          ?.map((k, e) => MapEntry(k.toIso8601String(), e.toString())),
    };

SimpleClassOfDynamicToUri _$SimpleClassOfDynamicToUriFromJson(
        Map<String, dynamic> json) =>
    SimpleClassOfDynamicToUri(
      (json['value'] as Map<String, dynamic>).map(
        (k, e) => MapEntry(k, Uri.parse(e as String)),
      ),
    );

Map<String, dynamic> _$SimpleClassOfDynamicToUriToJson(
        SimpleClassOfDynamicToUri instance) =>
    <String, dynamic>{
      'value': instance.value.map((k, e) => MapEntry(k, e.toString())),
    };

SimpleClassNullableOfDynamicToUri _$SimpleClassNullableOfDynamicToUriFromJson(
        Map<String, dynamic> json) =>
    SimpleClassNullableOfDynamicToUri(
      (json['value'] as Map<String, dynamic>?)?.map(
        (k, e) => MapEntry(k, Uri.parse(e as String)),
      ),
    );

Map<String, dynamic> _$SimpleClassNullableOfDynamicToUriToJson(
        SimpleClassNullableOfDynamicToUri instance) =>
    <String, dynamic>{
      'value': instance.value?.map((k, e) => MapEntry(k, e.toString())),
    };

SimpleClassOfEnumTypeToUri _$SimpleClassOfEnumTypeToUriFromJson(
        Map<String, dynamic> json) =>
    SimpleClassOfEnumTypeToUri(
      (json['value'] as Map<String, dynamic>).map(
        (k, e) => MapEntry(
            _$enumDecode(_$EnumTypeEnumMap, k), Uri.parse(e as String)),
      ),
    );

Map<String, dynamic> _$SimpleClassOfEnumTypeToUriToJson(
        SimpleClassOfEnumTypeToUri instance) =>
    <String, dynamic>{
      'value': instance.value
          .map((k, e) => MapEntry(_$EnumTypeEnumMap[k], e.toString())),
    };

SimpleClassNullableOfEnumTypeToUri _$SimpleClassNullableOfEnumTypeToUriFromJson(
        Map<String, dynamic> json) =>
    SimpleClassNullableOfEnumTypeToUri(
      (json['value'] as Map<String, dynamic>?)?.map(
        (k, e) => MapEntry(
            _$enumDecode(_$EnumTypeEnumMap, k), Uri.parse(e as String)),
      ),
    );

Map<String, dynamic> _$SimpleClassNullableOfEnumTypeToUriToJson(
        SimpleClassNullableOfEnumTypeToUri instance) =>
    <String, dynamic>{
      'value': instance.value
          ?.map((k, e) => MapEntry(_$EnumTypeEnumMap[k], e.toString())),
    };

SimpleClassOfIntToUri _$SimpleClassOfIntToUriFromJson(
        Map<String, dynamic> json) =>
    SimpleClassOfIntToUri(
      (json['value'] as Map<String, dynamic>).map(
        (k, e) => MapEntry(int.parse(k), Uri.parse(e as String)),
      ),
    );

Map<String, dynamic> _$SimpleClassOfIntToUriToJson(
        SimpleClassOfIntToUri instance) =>
    <String, dynamic>{
      'value':
          instance.value.map((k, e) => MapEntry(k.toString(), e.toString())),
    };

SimpleClassNullableOfIntToUri _$SimpleClassNullableOfIntToUriFromJson(
        Map<String, dynamic> json) =>
    SimpleClassNullableOfIntToUri(
      (json['value'] as Map<String, dynamic>?)?.map(
        (k, e) => MapEntry(int.parse(k), Uri.parse(e as String)),
      ),
    );

Map<String, dynamic> _$SimpleClassNullableOfIntToUriToJson(
        SimpleClassNullableOfIntToUri instance) =>
    <String, dynamic>{
      'value':
          instance.value?.map((k, e) => MapEntry(k.toString(), e.toString())),
    };

SimpleClassOfObjectToUri _$SimpleClassOfObjectToUriFromJson(
        Map<String, dynamic> json) =>
    SimpleClassOfObjectToUri(
      (json['value'] as Map<String, dynamic>).map(
        (k, e) => MapEntry(k, Uri.parse(e as String)),
      ),
    );

Map<String, dynamic> _$SimpleClassOfObjectToUriToJson(
        SimpleClassOfObjectToUri instance) =>
    <String, dynamic>{
      'value': instance.value.map((k, e) => MapEntry(k, e.toString())),
    };

SimpleClassNullableOfObjectToUri _$SimpleClassNullableOfObjectToUriFromJson(
        Map<String, dynamic> json) =>
    SimpleClassNullableOfObjectToUri(
      (json['value'] as Map<String, dynamic>?)?.map(
        (k, e) => MapEntry(k, Uri.parse(e as String)),
      ),
    );

Map<String, dynamic> _$SimpleClassNullableOfObjectToUriToJson(
        SimpleClassNullableOfObjectToUri instance) =>
    <String, dynamic>{
      'value': instance.value?.map((k, e) => MapEntry(k, e.toString())),
    };

SimpleClassOfStringToUri _$SimpleClassOfStringToUriFromJson(
        Map<String, dynamic> json) =>
    SimpleClassOfStringToUri(
      (json['value'] as Map<String, dynamic>).map(
        (k, e) => MapEntry(k, Uri.parse(e as String)),
      ),
    );

Map<String, dynamic> _$SimpleClassOfStringToUriToJson(
        SimpleClassOfStringToUri instance) =>
    <String, dynamic>{
      'value': instance.value.map((k, e) => MapEntry(k, e.toString())),
    };

SimpleClassNullableOfStringToUri _$SimpleClassNullableOfStringToUriFromJson(
        Map<String, dynamic> json) =>
    SimpleClassNullableOfStringToUri(
      (json['value'] as Map<String, dynamic>?)?.map(
        (k, e) => MapEntry(k, Uri.parse(e as String)),
      ),
    );

Map<String, dynamic> _$SimpleClassNullableOfStringToUriToJson(
        SimpleClassNullableOfStringToUri instance) =>
    <String, dynamic>{
      'value': instance.value?.map((k, e) => MapEntry(k, e.toString())),
    };

SimpleClassOfUriToUri _$SimpleClassOfUriToUriFromJson(
        Map<String, dynamic> json) =>
    SimpleClassOfUriToUri(
      (json['value'] as Map<String, dynamic>).map(
        (k, e) => MapEntry(Uri.parse(k), Uri.parse(e as String)),
      ),
    );

Map<String, dynamic> _$SimpleClassOfUriToUriToJson(
        SimpleClassOfUriToUri instance) =>
    <String, dynamic>{
      'value':
          instance.value.map((k, e) => MapEntry(k.toString(), e.toString())),
    };

SimpleClassNullableOfUriToUri _$SimpleClassNullableOfUriToUriFromJson(
        Map<String, dynamic> json) =>
    SimpleClassNullableOfUriToUri(
      (json['value'] as Map<String, dynamic>?)?.map(
        (k, e) => MapEntry(Uri.parse(k), Uri.parse(e as String)),
      ),
    );

Map<String, dynamic> _$SimpleClassNullableOfUriToUriToJson(
        SimpleClassNullableOfUriToUri instance) =>
    <String, dynamic>{
      'value':
          instance.value?.map((k, e) => MapEntry(k.toString(), e.toString())),
    };

SimpleClassOfBigIntToUriNullable _$SimpleClassOfBigIntToUriNullableFromJson(
        Map<String, dynamic> json) =>
    SimpleClassOfBigIntToUriNullable(
      (json['value'] as Map<String, dynamic>).map(
        (k, e) => MapEntry(
            BigInt.parse(k), e == null ? null : Uri.parse(e as String)),
      ),
    );

Map<String, dynamic> _$SimpleClassOfBigIntToUriNullableToJson(
        SimpleClassOfBigIntToUriNullable instance) =>
    <String, dynamic>{
      'value':
          instance.value.map((k, e) => MapEntry(k.toString(), e?.toString())),
    };

SimpleClassNullableOfBigIntToUriNullable
    _$SimpleClassNullableOfBigIntToUriNullableFromJson(
            Map<String, dynamic> json) =>
        SimpleClassNullableOfBigIntToUriNullable(
          (json['value'] as Map<String, dynamic>?)?.map(
            (k, e) => MapEntry(
                BigInt.parse(k), e == null ? null : Uri.parse(e as String)),
          ),
        );

Map<String, dynamic> _$SimpleClassNullableOfBigIntToUriNullableToJson(
        SimpleClassNullableOfBigIntToUriNullable instance) =>
    <String, dynamic>{
      'value':
          instance.value?.map((k, e) => MapEntry(k.toString(), e?.toString())),
    };

SimpleClassOfDateTimeToUriNullable _$SimpleClassOfDateTimeToUriNullableFromJson(
        Map<String, dynamic> json) =>
    SimpleClassOfDateTimeToUriNullable(
      (json['value'] as Map<String, dynamic>).map(
        (k, e) => MapEntry(
            DateTime.parse(k), e == null ? null : Uri.parse(e as String)),
      ),
    );

Map<String, dynamic> _$SimpleClassOfDateTimeToUriNullableToJson(
        SimpleClassOfDateTimeToUriNullable instance) =>
    <String, dynamic>{
      'value': instance.value
          .map((k, e) => MapEntry(k.toIso8601String(), e?.toString())),
    };

SimpleClassNullableOfDateTimeToUriNullable
    _$SimpleClassNullableOfDateTimeToUriNullableFromJson(
            Map<String, dynamic> json) =>
        SimpleClassNullableOfDateTimeToUriNullable(
          (json['value'] as Map<String, dynamic>?)?.map(
            (k, e) => MapEntry(
                DateTime.parse(k), e == null ? null : Uri.parse(e as String)),
          ),
        );

Map<String, dynamic> _$SimpleClassNullableOfDateTimeToUriNullableToJson(
        SimpleClassNullableOfDateTimeToUriNullable instance) =>
    <String, dynamic>{
      'value': instance.value
          ?.map((k, e) => MapEntry(k.toIso8601String(), e?.toString())),
    };

SimpleClassOfDynamicToUriNullable _$SimpleClassOfDynamicToUriNullableFromJson(
        Map<String, dynamic> json) =>
    SimpleClassOfDynamicToUriNullable(
      (json['value'] as Map<String, dynamic>).map(
        (k, e) => MapEntry(k, e == null ? null : Uri.parse(e as String)),
      ),
    );

Map<String, dynamic> _$SimpleClassOfDynamicToUriNullableToJson(
        SimpleClassOfDynamicToUriNullable instance) =>
    <String, dynamic>{
      'value': instance.value.map((k, e) => MapEntry(k, e?.toString())),
    };

SimpleClassNullableOfDynamicToUriNullable
    _$SimpleClassNullableOfDynamicToUriNullableFromJson(
            Map<String, dynamic> json) =>
        SimpleClassNullableOfDynamicToUriNullable(
          (json['value'] as Map<String, dynamic>?)?.map(
            (k, e) => MapEntry(k, e == null ? null : Uri.parse(e as String)),
          ),
        );

Map<String, dynamic> _$SimpleClassNullableOfDynamicToUriNullableToJson(
        SimpleClassNullableOfDynamicToUriNullable instance) =>
    <String, dynamic>{
      'value': instance.value?.map((k, e) => MapEntry(k, e?.toString())),
    };

SimpleClassOfEnumTypeToUriNullable _$SimpleClassOfEnumTypeToUriNullableFromJson(
        Map<String, dynamic> json) =>
    SimpleClassOfEnumTypeToUriNullable(
      (json['value'] as Map<String, dynamic>).map(
        (k, e) => MapEntry(_$enumDecode(_$EnumTypeEnumMap, k),
            e == null ? null : Uri.parse(e as String)),
      ),
    );

Map<String, dynamic> _$SimpleClassOfEnumTypeToUriNullableToJson(
        SimpleClassOfEnumTypeToUriNullable instance) =>
    <String, dynamic>{
      'value': instance.value
          .map((k, e) => MapEntry(_$EnumTypeEnumMap[k], e?.toString())),
    };

SimpleClassNullableOfEnumTypeToUriNullable
    _$SimpleClassNullableOfEnumTypeToUriNullableFromJson(
            Map<String, dynamic> json) =>
        SimpleClassNullableOfEnumTypeToUriNullable(
          (json['value'] as Map<String, dynamic>?)?.map(
            (k, e) => MapEntry(_$enumDecode(_$EnumTypeEnumMap, k),
                e == null ? null : Uri.parse(e as String)),
          ),
        );

Map<String, dynamic> _$SimpleClassNullableOfEnumTypeToUriNullableToJson(
        SimpleClassNullableOfEnumTypeToUriNullable instance) =>
    <String, dynamic>{
      'value': instance.value
          ?.map((k, e) => MapEntry(_$EnumTypeEnumMap[k], e?.toString())),
    };

SimpleClassOfIntToUriNullable _$SimpleClassOfIntToUriNullableFromJson(
        Map<String, dynamic> json) =>
    SimpleClassOfIntToUriNullable(
      (json['value'] as Map<String, dynamic>).map(
        (k, e) =>
            MapEntry(int.parse(k), e == null ? null : Uri.parse(e as String)),
      ),
    );

Map<String, dynamic> _$SimpleClassOfIntToUriNullableToJson(
        SimpleClassOfIntToUriNullable instance) =>
    <String, dynamic>{
      'value':
          instance.value.map((k, e) => MapEntry(k.toString(), e?.toString())),
    };

SimpleClassNullableOfIntToUriNullable
    _$SimpleClassNullableOfIntToUriNullableFromJson(
            Map<String, dynamic> json) =>
        SimpleClassNullableOfIntToUriNullable(
          (json['value'] as Map<String, dynamic>?)?.map(
            (k, e) => MapEntry(
                int.parse(k), e == null ? null : Uri.parse(e as String)),
          ),
        );

Map<String, dynamic> _$SimpleClassNullableOfIntToUriNullableToJson(
        SimpleClassNullableOfIntToUriNullable instance) =>
    <String, dynamic>{
      'value':
          instance.value?.map((k, e) => MapEntry(k.toString(), e?.toString())),
    };

SimpleClassOfObjectToUriNullable _$SimpleClassOfObjectToUriNullableFromJson(
        Map<String, dynamic> json) =>
    SimpleClassOfObjectToUriNullable(
      (json['value'] as Map<String, dynamic>).map(
        (k, e) => MapEntry(k, e == null ? null : Uri.parse(e as String)),
      ),
    );

Map<String, dynamic> _$SimpleClassOfObjectToUriNullableToJson(
        SimpleClassOfObjectToUriNullable instance) =>
    <String, dynamic>{
      'value': instance.value.map((k, e) => MapEntry(k, e?.toString())),
    };

SimpleClassNullableOfObjectToUriNullable
    _$SimpleClassNullableOfObjectToUriNullableFromJson(
            Map<String, dynamic> json) =>
        SimpleClassNullableOfObjectToUriNullable(
          (json['value'] as Map<String, dynamic>?)?.map(
            (k, e) => MapEntry(k, e == null ? null : Uri.parse(e as String)),
          ),
        );

Map<String, dynamic> _$SimpleClassNullableOfObjectToUriNullableToJson(
        SimpleClassNullableOfObjectToUriNullable instance) =>
    <String, dynamic>{
      'value': instance.value?.map((k, e) => MapEntry(k, e?.toString())),
    };

SimpleClassOfStringToUriNullable _$SimpleClassOfStringToUriNullableFromJson(
        Map<String, dynamic> json) =>
    SimpleClassOfStringToUriNullable(
      (json['value'] as Map<String, dynamic>).map(
        (k, e) => MapEntry(k, e == null ? null : Uri.parse(e as String)),
      ),
    );

Map<String, dynamic> _$SimpleClassOfStringToUriNullableToJson(
        SimpleClassOfStringToUriNullable instance) =>
    <String, dynamic>{
      'value': instance.value.map((k, e) => MapEntry(k, e?.toString())),
    };

SimpleClassNullableOfStringToUriNullable
    _$SimpleClassNullableOfStringToUriNullableFromJson(
            Map<String, dynamic> json) =>
        SimpleClassNullableOfStringToUriNullable(
          (json['value'] as Map<String, dynamic>?)?.map(
            (k, e) => MapEntry(k, e == null ? null : Uri.parse(e as String)),
          ),
        );

Map<String, dynamic> _$SimpleClassNullableOfStringToUriNullableToJson(
        SimpleClassNullableOfStringToUriNullable instance) =>
    <String, dynamic>{
      'value': instance.value?.map((k, e) => MapEntry(k, e?.toString())),
    };

SimpleClassOfUriToUriNullable _$SimpleClassOfUriToUriNullableFromJson(
        Map<String, dynamic> json) =>
    SimpleClassOfUriToUriNullable(
      (json['value'] as Map<String, dynamic>).map(
        (k, e) =>
            MapEntry(Uri.parse(k), e == null ? null : Uri.parse(e as String)),
      ),
    );

Map<String, dynamic> _$SimpleClassOfUriToUriNullableToJson(
        SimpleClassOfUriToUriNullable instance) =>
    <String, dynamic>{
      'value':
          instance.value.map((k, e) => MapEntry(k.toString(), e?.toString())),
    };

SimpleClassNullableOfUriToUriNullable
    _$SimpleClassNullableOfUriToUriNullableFromJson(
            Map<String, dynamic> json) =>
        SimpleClassNullableOfUriToUriNullable(
          (json['value'] as Map<String, dynamic>?)?.map(
            (k, e) => MapEntry(
                Uri.parse(k), e == null ? null : Uri.parse(e as String)),
          ),
        );

Map<String, dynamic> _$SimpleClassNullableOfUriToUriNullableToJson(
        SimpleClassNullableOfUriToUriNullable instance) =>
    <String, dynamic>{
      'value':
          instance.value?.map((k, e) => MapEntry(k.toString(), e?.toString())),
    };<|MERGE_RESOLUTION|>--- conflicted
+++ resolved
@@ -1563,20 +1563,12 @@
     };
 
 SimpleClassOfDynamicToDouble _$SimpleClassOfDynamicToDoubleFromJson(
-<<<<<<< HEAD
         Map<String, dynamic> json) =>
     SimpleClassOfDynamicToDouble(
-      Map<String, double>.from(json['value'] as Map),
-    );
-=======
-    Map<String, dynamic> json) {
-  return SimpleClassOfDynamicToDouble(
-    (json['value'] as Map<String, dynamic>).map(
-      (k, e) => MapEntry(k, (e as num).toDouble()),
-    ),
-  );
-}
->>>>>>> 5d299e03
+      (json['value'] as Map<String, dynamic>).map(
+        (k, e) => MapEntry(k, (e as num).toDouble()),
+      ),
+    );
 
 Map<String, dynamic> _$SimpleClassOfDynamicToDoubleToJson(
         SimpleClassOfDynamicToDouble instance) =>
@@ -1658,20 +1650,12 @@
     };
 
 SimpleClassOfObjectToDouble _$SimpleClassOfObjectToDoubleFromJson(
-<<<<<<< HEAD
         Map<String, dynamic> json) =>
     SimpleClassOfObjectToDouble(
-      Map<String, double>.from(json['value'] as Map),
-    );
-=======
-    Map<String, dynamic> json) {
-  return SimpleClassOfObjectToDouble(
-    (json['value'] as Map<String, dynamic>).map(
-      (k, e) => MapEntry(k, (e as num).toDouble()),
-    ),
-  );
-}
->>>>>>> 5d299e03
+      (json['value'] as Map<String, dynamic>).map(
+        (k, e) => MapEntry(k, (e as num).toDouble()),
+      ),
+    );
 
 Map<String, dynamic> _$SimpleClassOfObjectToDoubleToJson(
         SimpleClassOfObjectToDouble instance) =>
@@ -1694,20 +1678,12 @@
     };
 
 SimpleClassOfStringToDouble _$SimpleClassOfStringToDoubleFromJson(
-<<<<<<< HEAD
         Map<String, dynamic> json) =>
     SimpleClassOfStringToDouble(
-      Map<String, double>.from(json['value'] as Map),
-    );
-=======
-    Map<String, dynamic> json) {
-  return SimpleClassOfStringToDouble(
-    (json['value'] as Map<String, dynamic>).map(
-      (k, e) => MapEntry(k, (e as num).toDouble()),
-    ),
-  );
-}
->>>>>>> 5d299e03
+      (json['value'] as Map<String, dynamic>).map(
+        (k, e) => MapEntry(k, (e as num).toDouble()),
+      ),
+    );
 
 Map<String, dynamic> _$SimpleClassOfStringToDoubleToJson(
         SimpleClassOfStringToDouble instance) =>
@@ -1817,20 +1793,12 @@
     };
 
 SimpleClassOfDynamicToDoubleNullable
-<<<<<<< HEAD
     _$SimpleClassOfDynamicToDoubleNullableFromJson(Map<String, dynamic> json) =>
         SimpleClassOfDynamicToDoubleNullable(
-          Map<String, double?>.from(json['value'] as Map),
-        );
-=======
-    _$SimpleClassOfDynamicToDoubleNullableFromJson(Map<String, dynamic> json) {
-  return SimpleClassOfDynamicToDoubleNullable(
-    (json['value'] as Map<String, dynamic>).map(
-      (k, e) => MapEntry(k, (e as num?)?.toDouble()),
-    ),
-  );
-}
->>>>>>> 5d299e03
+          (json['value'] as Map<String, dynamic>).map(
+            (k, e) => MapEntry(k, (e as num?)?.toDouble()),
+          ),
+        );
 
 Map<String, dynamic> _$SimpleClassOfDynamicToDoubleNullableToJson(
         SimpleClassOfDynamicToDoubleNullable instance) =>
@@ -1915,20 +1883,12 @@
     };
 
 SimpleClassOfObjectToDoubleNullable
-<<<<<<< HEAD
     _$SimpleClassOfObjectToDoubleNullableFromJson(Map<String, dynamic> json) =>
         SimpleClassOfObjectToDoubleNullable(
-          Map<String, double?>.from(json['value'] as Map),
-        );
-=======
-    _$SimpleClassOfObjectToDoubleNullableFromJson(Map<String, dynamic> json) {
-  return SimpleClassOfObjectToDoubleNullable(
-    (json['value'] as Map<String, dynamic>).map(
-      (k, e) => MapEntry(k, (e as num?)?.toDouble()),
-    ),
-  );
-}
->>>>>>> 5d299e03
+          (json['value'] as Map<String, dynamic>).map(
+            (k, e) => MapEntry(k, (e as num?)?.toDouble()),
+          ),
+        );
 
 Map<String, dynamic> _$SimpleClassOfObjectToDoubleNullableToJson(
         SimpleClassOfObjectToDoubleNullable instance) =>
@@ -1952,20 +1912,12 @@
     };
 
 SimpleClassOfStringToDoubleNullable
-<<<<<<< HEAD
     _$SimpleClassOfStringToDoubleNullableFromJson(Map<String, dynamic> json) =>
         SimpleClassOfStringToDoubleNullable(
-          Map<String, double?>.from(json['value'] as Map),
-        );
-=======
-    _$SimpleClassOfStringToDoubleNullableFromJson(Map<String, dynamic> json) {
-  return SimpleClassOfStringToDoubleNullable(
-    (json['value'] as Map<String, dynamic>).map(
-      (k, e) => MapEntry(k, (e as num?)?.toDouble()),
-    ),
-  );
-}
->>>>>>> 5d299e03
+          (json['value'] as Map<String, dynamic>).map(
+            (k, e) => MapEntry(k, (e as num?)?.toDouble()),
+          ),
+        );
 
 Map<String, dynamic> _$SimpleClassOfStringToDoubleNullableToJson(
         SimpleClassOfStringToDoubleNullable instance) =>
