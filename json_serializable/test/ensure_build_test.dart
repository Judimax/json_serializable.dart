--- conflicted
+++ resolved
@@ -2,17 +2,10 @@
 // for details. All rights reserved. Use of this source code is governed by a
 // BSD-style license that can be found in the LICENSE file.
 
-<<<<<<< HEAD
 @TestOn('vm')
 @Tags(['presubmit-only'])
 
-import 'dart:convert';
-import 'dart:io';
-
-=======
-@Tags(const ['presubmit-only'])
 import 'package:build_verify/build_verify.dart';
->>>>>>> faa35458
 import 'package:path/path.dart' as p;
 import 'package:test/test.dart';
 
