--- conflicted
+++ resolved
@@ -148,7 +148,6 @@
   StatusCode.unknown: 'unknown',
 };
 
-<<<<<<< HEAD
 Item _$ItemFromJson(Map<String, dynamic> json) => Item(
       json['price'] as int?,
     )
@@ -156,21 +155,8 @@
       ..saleDates = (json['saleDates'] as List<dynamic>?)
           ?.map((e) => DateTime.parse(e as String))
           .toList()
-      ..rates =
-          (json['rates'] as List<dynamic>?)?.map((e) => e as int).toList();
-=======
-Item _$ItemFromJson(Map<String, dynamic> json) {
-  return Item(
-    json['price'] as int?,
-  )
-    ..itemNumber = json['item-number'] as int?
-    ..saleDates = (json['saleDates'] as List<dynamic>?)
-        ?.map((e) => DateTime.parse(e as String))
-        .toList()
-    ..rates = (json['rates'] as List<dynamic>?)?.map((e) => e as int).toList()
-    ..geoPoint = _fromJsonGeoPoint(json['geoPoint'] as Map<String, dynamic>?);
-}
->>>>>>> 25f7a1f2
+      ..rates = (json['rates'] as List<dynamic>?)?.map((e) => e as int).toList()
+      ..geoPoint = _fromJsonGeoPoint(json['geoPoint'] as Map<String, dynamic>?);
 
 Map<String, dynamic> _$ItemToJson(Item instance) {
   final val = <String, dynamic>{
