--- conflicted
+++ resolved
@@ -1,18 +1,10 @@
 name: json_serializable
-<<<<<<< HEAD
 version: 0.6.0-dev
-=======
-version: 0.5.8+1
->>>>>>> b6933999
 author: Dart Team <misc@dartlang.org>
 description: Generates utilities to aid in serializing to/from JSON.
 homepage: https://github.com/dart-lang/json_serializable
 environment:
-<<<<<<< HEAD
-  sdk: '>=2.0.0-dev.65 <2.0.0'
-=======
-  sdk: '>=2.0.0-dev.54 <3.0.0'
->>>>>>> b6933999
+  sdk: '>=2.0.0-dev.65 <3.0.0'
 
 dependencies:
   analyzer: ^0.32.2
